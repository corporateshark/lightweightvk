/*
 * LightweightVK
 *
 * This source code is licensed under the MIT license found in the
 * LICENSE file in the root directory of this source tree.
 */

#include <cstring>
#include <deque>
#include <set>
#include <vector>

#define VMA_IMPLEMENTATION
#define VOLK_IMPLEMENTATION

#include "VulkanClasses.h"
#include "VulkanUtils.h"

#include <SPIRV-Reflect/spirv_reflect.h>
#include <glslang/Include/glslang_c_interface.h>
#include <ldrutils/lutils/ScopeExit.h>

#ifndef VK_USE_PLATFORM_WIN32_KHR
#include <unistd.h>
#endif

// clang-format off
#if defined(LVK_WITH_TRACY_GPU)
  #include "tracy/TracyVulkan.hpp"
  #define LVK_PROFILER_GPU_ZONE(name, ctx, cmdBuffer, color) TracyVkZoneC(ctx->pimpl_->tracyVkCtx_, cmdBuffer, name, color);
#else
  #define LVK_PROFILER_GPU_ZONE(name, ctx, cmdBuffer, color)
#endif // LVK_WITH_TRACY_GPU
// clang-format on

#if !defined(__APPLE__)
#include <malloc.h>
#endif

uint32_t lvk::VulkanPipelineBuilder::numPipelinesCreated_ = 0;

static_assert(lvk::HWDeviceDesc::LVK_MAX_PHYSICAL_DEVICE_NAME_SIZE == VK_MAX_PHYSICAL_DEVICE_NAME_SIZE);
static_assert(lvk::Swizzle_Default == (uint32_t)VK_COMPONENT_SWIZZLE_IDENTITY);
static_assert(lvk::Swizzle_0 == (uint32_t)VK_COMPONENT_SWIZZLE_ZERO);
static_assert(lvk::Swizzle_1 == (uint32_t)VK_COMPONENT_SWIZZLE_ONE);
static_assert(lvk::Swizzle_R == (uint32_t)VK_COMPONENT_SWIZZLE_R);
static_assert(lvk::Swizzle_G == (uint32_t)VK_COMPONENT_SWIZZLE_G);
static_assert(lvk::Swizzle_B == (uint32_t)VK_COMPONENT_SWIZZLE_B);
static_assert(lvk::Swizzle_A == (uint32_t)VK_COMPONENT_SWIZZLE_A);
static_assert(sizeof(lvk::AccelStructInstance) == sizeof(VkAccelerationStructureInstanceKHR));
static_assert(sizeof(lvk::mat3x4) == sizeof(VkTransformMatrixKHR));

namespace {

const char* kDefaultValidationLayers[] = {"VK_LAYER_KHRONOS_validation"};

// These bindings should match GLSL declarations injected into shaders in VulkanContext::createShaderModule().
enum Bindings {
  kBinding_Textures = 0,
  kBinding_Samplers = 1,
  kBinding_StorageImages = 2,
  kBinding_YUVImages = 3,
  kBinding_AccelerationStructures = 4,
  kBinding_NumBindings = 5,
};

uint32_t getAlignedSize(uint32_t value, uint32_t alignment) {
  return (value + alignment - 1) & ~(alignment - 1);
}

VKAPI_ATTR VkBool32 VKAPI_CALL vulkanDebugCallback(VkDebugUtilsMessageSeverityFlagBitsEXT msgSeverity,
                                                   [[maybe_unused]] VkDebugUtilsMessageTypeFlagsEXT msgType,
                                                   const VkDebugUtilsMessengerCallbackDataEXT* cbData,
                                                   void* userData) {
  if (msgSeverity < VK_DEBUG_UTILS_MESSAGE_SEVERITY_INFO_BIT_EXT) {
    return VK_FALSE;
  }

  const bool isError = (msgSeverity & VK_DEBUG_UTILS_MESSAGE_SEVERITY_ERROR_BIT_EXT) != 0;
  const bool isWarning = (msgSeverity & VK_DEBUG_UTILS_MESSAGE_SEVERITY_WARNING_BIT_EXT) != 0;

  const size_t len = cbData->pMessage ? strlen(cbData->pMessage) : 128u;

  LVK_ASSERT(len < 65536);

  char* errorName = (char*)alloca(len + 1);
  int object = 0;
  void* handle = nullptr;
  char typeName[128] = {};
  void* messageID = nullptr;

  minilog::eLogLevel level = minilog::Log;
  if (isError) {
    lvk::VulkanContext* ctx = static_cast<lvk::VulkanContext*>(userData);
    level = ctx->config_.terminateOnValidationError ? minilog::FatalError : minilog::Warning;
  }

  if (!isError && !isWarning && cbData->pMessageIdName) {
    if (strcmp(cbData->pMessageIdName, "Loader Message") == 0) {
      return VK_FALSE;
    }
  }

  if (sscanf(cbData->pMessage,
             "Validation Error: [ %[^]] ] Object %i: handle = %p, type = %127s | MessageID = %p",
             errorName,
             &object,
             &handle,
             typeName,
             &messageID) >= 2) {
    const char* message = strrchr(cbData->pMessage, '|') + 1;

    MINILOG_LOG_PROC(level,
                     "%sValidation layer:\n Validation Error: %s \n Object %i: handle = %p, type = %s\n "
                     "MessageID = %p \n%s \n",
                     isError ? "\nERROR:\n" : "",
                     errorName,
                     object,
                     handle,
                     typeName,
                     messageID,
                     message);
  } else {
    MINILOG_LOG_PROC(level, "%sValidation layer:\n%s\n", isError ? "\nERROR:\n" : "", cbData->pMessage);
  }

  if (isError) {
    lvk::VulkanContext* ctx = static_cast<lvk::VulkanContext*>(userData);

    if (ctx->config_.shaderModuleErrorCallback != nullptr) {
      // retrieve source code references - this is very experimental and depends a lot on the validation layer output
      int line = 0;
      int col = 0;
      const char* substr1 = strstr(cbData->pMessage, "Shader validation error occurred at line ");
      if (substr1 && sscanf(substr1, "Shader validation error occurred at line %d, column %d.", &line, &col) >= 1) {
        const char* substr2 = strstr(cbData->pMessage, "Shader Module (Shader Module: ");
        char* shaderModuleDebugName = (char*)alloca(len + 1);
        VkShaderModule shaderModule = VK_NULL_HANDLE;
#if VK_USE_64_BIT_PTR_DEFINES
        if (substr2 && sscanf(substr2, "Shader Module (Shader Module: %[^)])(%p)", shaderModuleDebugName, &shaderModule) == 2) {
#else
        if (substr2 && sscanf(substr2, "Shader Module (Shader Module: %[^)])(%llu)", shaderModuleDebugName, &shaderModule) == 2) {
#endif // VK_USE_64_BIT_PTR_DEFINES
          ctx->invokeShaderModuleErrorCallback(line, col, shaderModuleDebugName, shaderModule);
        }
      }
    }

    if (ctx->config_.terminateOnValidationError) {
      LVK_ASSERT(false);
      std::terminate();
    }
  }

  return VK_FALSE;
}

VkIndexType indexFormatToVkIndexType(lvk::IndexFormat fmt) {
  switch (fmt) {
  case lvk::IndexFormat_UI8:
    return VK_INDEX_TYPE_UINT8_EXT;
  case lvk::IndexFormat_UI16:
    return VK_INDEX_TYPE_UINT16;
  case lvk::IndexFormat_UI32:
    return VK_INDEX_TYPE_UINT32;
  };
  LVK_ASSERT(false);
  return VK_INDEX_TYPE_NONE_KHR;
}

VkPrimitiveTopology topologyToVkPrimitiveTopology(lvk::Topology t) {
  switch (t) {
  case lvk::Topology_Point:
    return VK_PRIMITIVE_TOPOLOGY_POINT_LIST;
  case lvk::Topology_Line:
    return VK_PRIMITIVE_TOPOLOGY_LINE_LIST;
  case lvk::Topology_LineStrip:
    return VK_PRIMITIVE_TOPOLOGY_LINE_STRIP;
  case lvk::Topology_Triangle:
    return VK_PRIMITIVE_TOPOLOGY_TRIANGLE_LIST;
  case lvk::Topology_TriangleStrip:
    return VK_PRIMITIVE_TOPOLOGY_TRIANGLE_STRIP;
  case lvk::Topology_Patch:
    return VK_PRIMITIVE_TOPOLOGY_PATCH_LIST;
  }
  LVK_ASSERT_MSG(false, "Implement Topology = %u", (uint32_t)t);
  return VK_PRIMITIVE_TOPOLOGY_MAX_ENUM;
}

VkAttachmentLoadOp loadOpToVkAttachmentLoadOp(lvk::LoadOp a) {
  switch (a) {
  case lvk::LoadOp_Invalid:
    LVK_ASSERT(false);
    return VK_ATTACHMENT_LOAD_OP_DONT_CARE;
  case lvk::LoadOp_DontCare:
    return VK_ATTACHMENT_LOAD_OP_DONT_CARE;
  case lvk::LoadOp_Load:
    return VK_ATTACHMENT_LOAD_OP_LOAD;
  case lvk::LoadOp_Clear:
    return VK_ATTACHMENT_LOAD_OP_CLEAR;
  case lvk::LoadOp_None:
    return VK_ATTACHMENT_LOAD_OP_NONE_EXT;
  }
  LVK_ASSERT(false);
  return VK_ATTACHMENT_LOAD_OP_DONT_CARE;
}

VkAttachmentStoreOp storeOpToVkAttachmentStoreOp(lvk::StoreOp a) {
  switch (a) {
  case lvk::StoreOp_DontCare:
    return VK_ATTACHMENT_STORE_OP_DONT_CARE;
  case lvk::StoreOp_Store:
    return VK_ATTACHMENT_STORE_OP_STORE;
  case lvk::StoreOp_MsaaResolve:
    // for MSAA resolve, we have to store data into a special "resolve" attachment
    return VK_ATTACHMENT_STORE_OP_DONT_CARE;
  case lvk::StoreOp_None:
    return VK_ATTACHMENT_STORE_OP_NONE;
  }
  LVK_ASSERT(false);
  return VK_ATTACHMENT_STORE_OP_DONT_CARE;
}

VkShaderStageFlagBits shaderStageToVkShaderStage(lvk::ShaderStage stage) {
  switch (stage) {
  case lvk::Stage_Vert:
    return VK_SHADER_STAGE_VERTEX_BIT;
  case lvk::Stage_Tesc:
    return VK_SHADER_STAGE_TESSELLATION_CONTROL_BIT;
  case lvk::Stage_Tese:
    return VK_SHADER_STAGE_TESSELLATION_EVALUATION_BIT;
  case lvk::Stage_Geom:
    return VK_SHADER_STAGE_GEOMETRY_BIT;
  case lvk::Stage_Frag:
    return VK_SHADER_STAGE_FRAGMENT_BIT;
  case lvk::Stage_Comp:
    return VK_SHADER_STAGE_COMPUTE_BIT;
  case lvk::Stage_Task:
    return VK_SHADER_STAGE_TASK_BIT_EXT;
  case lvk::Stage_Mesh:
    return VK_SHADER_STAGE_MESH_BIT_EXT;
  case lvk::Stage_RayGen:
    return VK_SHADER_STAGE_RAYGEN_BIT_KHR;
  case lvk::Stage_AnyHit:
    return VK_SHADER_STAGE_ANY_HIT_BIT_KHR;
  case lvk::Stage_ClosestHit:
    return VK_SHADER_STAGE_CLOSEST_HIT_BIT_KHR;
  case lvk::Stage_Miss:
    return VK_SHADER_STAGE_MISS_BIT_KHR;
  case lvk::Stage_Intersection:
    return VK_SHADER_STAGE_INTERSECTION_BIT_KHR;
  case lvk::Stage_Callable:
    return VK_SHADER_STAGE_CALLABLE_BIT_KHR;
  };
  LVK_ASSERT(false);
  return VK_SHADER_STAGE_FLAG_BITS_MAX_ENUM;
}

VkMemoryPropertyFlags storageTypeToVkMemoryPropertyFlags(lvk::StorageType storage) {
  VkMemoryPropertyFlags memFlags{0};

  switch (storage) {
  case lvk::StorageType_Device:
    memFlags |= VK_MEMORY_PROPERTY_DEVICE_LOCAL_BIT;
    break;
  case lvk::StorageType_HostVisible:
    memFlags |= VK_MEMORY_PROPERTY_HOST_VISIBLE_BIT | VK_MEMORY_PROPERTY_HOST_COHERENT_BIT;
    break;
  case lvk::StorageType_Memoryless:
    memFlags |= VK_MEMORY_PROPERTY_DEVICE_LOCAL_BIT | VK_MEMORY_PROPERTY_LAZILY_ALLOCATED_BIT;
    break;
  }
  return memFlags;
}

VkBuildAccelerationStructureFlagsKHR buildFlagsToVkBuildAccelerationStructureFlags(uint8_t buildFlags) {
  VkBuildAccelerationStructureFlagsKHR flags = 0;

  if (buildFlags & lvk::AccelStructBuildFlagBits_AllowUpdate) {
    flags |= VK_BUILD_ACCELERATION_STRUCTURE_ALLOW_UPDATE_BIT_KHR;
  }
  if (buildFlags & lvk::AccelStructBuildFlagBits_AllowCompaction) {
    flags |= VK_BUILD_ACCELERATION_STRUCTURE_ALLOW_COMPACTION_BIT_KHR;
  }
  if (buildFlags & lvk::AccelStructBuildFlagBits_PreferFastTrace) {
    flags |= VK_BUILD_ACCELERATION_STRUCTURE_PREFER_FAST_TRACE_BIT_KHR;
  }
  if (buildFlags & lvk::AccelStructBuildFlagBits_PreferFastBuild) {
    flags |= VK_BUILD_ACCELERATION_STRUCTURE_PREFER_FAST_BUILD_BIT_KHR;
  }
  if (buildFlags & lvk::AccelStructBuildFlagBits_LowMemory) {
    flags |= VK_BUILD_ACCELERATION_STRUCTURE_LOW_MEMORY_BIT_KHR;
  }

  return flags;
}

VkPolygonMode polygonModeToVkPolygonMode(lvk::PolygonMode mode) {
  switch (mode) {
  case lvk::PolygonMode_Fill:
    return VK_POLYGON_MODE_FILL;
  case lvk::PolygonMode_Line:
    return VK_POLYGON_MODE_LINE;
  }
  LVK_ASSERT_MSG(false, "Implement a missing polygon fill mode");
  return VK_POLYGON_MODE_FILL;
}

VkBlendFactor blendFactorToVkBlendFactor(lvk::BlendFactor value) {
  switch (value) {
  case lvk::BlendFactor_Zero:
    return VK_BLEND_FACTOR_ZERO;
  case lvk::BlendFactor_One:
    return VK_BLEND_FACTOR_ONE;
  case lvk::BlendFactor_SrcColor:
    return VK_BLEND_FACTOR_SRC_COLOR;
  case lvk::BlendFactor_OneMinusSrcColor:
    return VK_BLEND_FACTOR_ONE_MINUS_SRC_COLOR;
  case lvk::BlendFactor_DstColor:
    return VK_BLEND_FACTOR_DST_COLOR;
  case lvk::BlendFactor_OneMinusDstColor:
    return VK_BLEND_FACTOR_ONE_MINUS_DST_COLOR;
  case lvk::BlendFactor_SrcAlpha:
    return VK_BLEND_FACTOR_SRC_ALPHA;
  case lvk::BlendFactor_OneMinusSrcAlpha:
    return VK_BLEND_FACTOR_ONE_MINUS_SRC_ALPHA;
  case lvk::BlendFactor_DstAlpha:
    return VK_BLEND_FACTOR_DST_ALPHA;
  case lvk::BlendFactor_OneMinusDstAlpha:
    return VK_BLEND_FACTOR_ONE_MINUS_DST_ALPHA;
  case lvk::BlendFactor_BlendColor:
    return VK_BLEND_FACTOR_CONSTANT_COLOR;
  case lvk::BlendFactor_OneMinusBlendColor:
    return VK_BLEND_FACTOR_ONE_MINUS_CONSTANT_COLOR;
  case lvk::BlendFactor_BlendAlpha:
    return VK_BLEND_FACTOR_CONSTANT_ALPHA;
  case lvk::BlendFactor_OneMinusBlendAlpha:
    return VK_BLEND_FACTOR_ONE_MINUS_CONSTANT_ALPHA;
  case lvk::BlendFactor_SrcAlphaSaturated:
    return VK_BLEND_FACTOR_SRC_ALPHA_SATURATE;
  case lvk::BlendFactor_Src1Color:
    return VK_BLEND_FACTOR_SRC1_COLOR;
  case lvk::BlendFactor_OneMinusSrc1Color:
    return VK_BLEND_FACTOR_ONE_MINUS_SRC1_COLOR;
  case lvk::BlendFactor_Src1Alpha:
    return VK_BLEND_FACTOR_SRC1_ALPHA;
  case lvk::BlendFactor_OneMinusSrc1Alpha:
    return VK_BLEND_FACTOR_ONE_MINUS_SRC1_ALPHA;
  default:
    LVK_ASSERT(false);
    return VK_BLEND_FACTOR_ONE; // default for unsupported values
  }
}

VkBlendOp blendOpToVkBlendOp(lvk::BlendOp value) {
  switch (value) {
  case lvk::BlendOp_Add:
    return VK_BLEND_OP_ADD;
  case lvk::BlendOp_Subtract:
    return VK_BLEND_OP_SUBTRACT;
  case lvk::BlendOp_ReverseSubtract:
    return VK_BLEND_OP_REVERSE_SUBTRACT;
  case lvk::BlendOp_Min:
    return VK_BLEND_OP_MIN;
  case lvk::BlendOp_Max:
    return VK_BLEND_OP_MAX;
  }

  LVK_ASSERT(false);
  return VK_BLEND_OP_ADD;
}

VkCullModeFlags cullModeToVkCullMode(lvk::CullMode mode) {
  switch (mode) {
  case lvk::CullMode_None:
    return VK_CULL_MODE_NONE;
  case lvk::CullMode_Front:
    return VK_CULL_MODE_FRONT_BIT;
  case lvk::CullMode_Back:
    return VK_CULL_MODE_BACK_BIT;
  }
  LVK_ASSERT_MSG(false, "Implement a missing cull mode");
  return VK_CULL_MODE_NONE;
}

VkFrontFace windingModeToVkFrontFace(lvk::WindingMode mode) {
  switch (mode) {
  case lvk::WindingMode_CCW:
    return VK_FRONT_FACE_COUNTER_CLOCKWISE;
  case lvk::WindingMode_CW:
    return VK_FRONT_FACE_CLOCKWISE;
  }
  LVK_ASSERT_MSG(false, "Wrong winding order (cannot be more than 2)");
  return VK_FRONT_FACE_CLOCKWISE;
}

VkStencilOp stencilOpToVkStencilOp(lvk::StencilOp op) {
  switch (op) {
  case lvk::StencilOp_Keep:
    return VK_STENCIL_OP_KEEP;
  case lvk::StencilOp_Zero:
    return VK_STENCIL_OP_ZERO;
  case lvk::StencilOp_Replace:
    return VK_STENCIL_OP_REPLACE;
  case lvk::StencilOp_IncrementClamp:
    return VK_STENCIL_OP_INCREMENT_AND_CLAMP;
  case lvk::StencilOp_DecrementClamp:
    return VK_STENCIL_OP_DECREMENT_AND_CLAMP;
  case lvk::StencilOp_Invert:
    return VK_STENCIL_OP_INVERT;
  case lvk::StencilOp_IncrementWrap:
    return VK_STENCIL_OP_INCREMENT_AND_WRAP;
  case lvk::StencilOp_DecrementWrap:
    return VK_STENCIL_OP_DECREMENT_AND_WRAP;
  }
  LVK_ASSERT(false);
  return VK_STENCIL_OP_KEEP;
}

VkFormat vertexFormatToVkFormat(lvk::VertexFormat fmt) {
  using lvk::VertexFormat;
  switch (fmt) {
  case VertexFormat::Invalid:
    LVK_ASSERT(false);
    return VK_FORMAT_UNDEFINED;
  case VertexFormat::Float1:
    return VK_FORMAT_R32_SFLOAT;
  case VertexFormat::Float2:
    return VK_FORMAT_R32G32_SFLOAT;
  case VertexFormat::Float3:
    return VK_FORMAT_R32G32B32_SFLOAT;
  case VertexFormat::Float4:
    return VK_FORMAT_R32G32B32A32_SFLOAT;
  case VertexFormat::Byte1:
    return VK_FORMAT_R8_SINT;
  case VertexFormat::Byte2:
    return VK_FORMAT_R8G8_SINT;
  case VertexFormat::Byte3:
    return VK_FORMAT_R8G8B8_SINT;
  case VertexFormat::Byte4:
    return VK_FORMAT_R8G8B8A8_SINT;
  case VertexFormat::UByte1:
    return VK_FORMAT_R8_UINT;
  case VertexFormat::UByte2:
    return VK_FORMAT_R8G8_UINT;
  case VertexFormat::UByte3:
    return VK_FORMAT_R8G8B8_UINT;
  case VertexFormat::UByte4:
    return VK_FORMAT_R8G8B8A8_UINT;
  case VertexFormat::Short1:
    return VK_FORMAT_R16_SINT;
  case VertexFormat::Short2:
    return VK_FORMAT_R16G16_SINT;
  case VertexFormat::Short3:
    return VK_FORMAT_R16G16B16_SINT;
  case VertexFormat::Short4:
    return VK_FORMAT_R16G16B16A16_SINT;
  case VertexFormat::UShort1:
    return VK_FORMAT_R16_UINT;
  case VertexFormat::UShort2:
    return VK_FORMAT_R16G16_UINT;
  case VertexFormat::UShort3:
    return VK_FORMAT_R16G16B16_UINT;
  case VertexFormat::UShort4:
    return VK_FORMAT_R16G16B16A16_UINT;
    // Normalized variants
  case VertexFormat::Byte2Norm:
    return VK_FORMAT_R8G8_SNORM;
  case VertexFormat::Byte4Norm:
    return VK_FORMAT_R8G8B8A8_SNORM;
  case VertexFormat::UByte2Norm:
    return VK_FORMAT_R8G8_UNORM;
  case VertexFormat::UByte4Norm:
    return VK_FORMAT_R8G8B8A8_UNORM;
  case VertexFormat::Short2Norm:
    return VK_FORMAT_R16G16_SNORM;
  case VertexFormat::Short4Norm:
    return VK_FORMAT_R16G16B16A16_SNORM;
  case VertexFormat::UShort2Norm:
    return VK_FORMAT_R16G16_UNORM;
  case VertexFormat::UShort4Norm:
    return VK_FORMAT_R16G16B16A16_UNORM;
  case VertexFormat::Int1:
    return VK_FORMAT_R32_SINT;
  case VertexFormat::Int2:
    return VK_FORMAT_R32G32_SINT;
  case VertexFormat::Int3:
    return VK_FORMAT_R32G32B32_SINT;
  case VertexFormat::Int4:
    return VK_FORMAT_R32G32B32A32_SINT;
  case VertexFormat::UInt1:
    return VK_FORMAT_R32_UINT;
  case VertexFormat::UInt2:
    return VK_FORMAT_R32G32_UINT;
  case VertexFormat::UInt3:
    return VK_FORMAT_R32G32B32_UINT;
  case VertexFormat::UInt4:
    return VK_FORMAT_R32G32B32A32_UINT;
  case VertexFormat::HalfFloat1:
    return VK_FORMAT_R16_SFLOAT;
  case VertexFormat::HalfFloat2:
    return VK_FORMAT_R16G16_SFLOAT;
  case VertexFormat::HalfFloat3:
    return VK_FORMAT_R16G16B16_SFLOAT;
  case VertexFormat::HalfFloat4:
    return VK_FORMAT_R16G16B16A16_SFLOAT;
  case VertexFormat::Int_2_10_10_10_REV:
    return VK_FORMAT_A2B10G10R10_SNORM_PACK32;
  }
  LVK_ASSERT(false);
  return VK_FORMAT_UNDEFINED;
}

bool supportsFormat(VkPhysicalDevice physicalDevice, VkFormat format) {
  VkFormatProperties properties;
  vkGetPhysicalDeviceFormatProperties(physicalDevice, format, &properties);
  return properties.bufferFeatures != 0 || properties.linearTilingFeatures != 0 || properties.optimalTilingFeatures != 0;
}

std::vector<VkFormat> getCompatibleDepthStencilFormats(lvk::Format format) {
  switch (format) {
  case lvk::Format_Z_UN16:
    return {VK_FORMAT_D16_UNORM, VK_FORMAT_D16_UNORM_S8_UINT, VK_FORMAT_D24_UNORM_S8_UINT, VK_FORMAT_D32_SFLOAT};
  case lvk::Format_Z_UN24:
    return {VK_FORMAT_D24_UNORM_S8_UINT, VK_FORMAT_D32_SFLOAT, VK_FORMAT_D16_UNORM_S8_UINT};
  case lvk::Format_Z_F32:
    return {VK_FORMAT_D32_SFLOAT, VK_FORMAT_D32_SFLOAT_S8_UINT, VK_FORMAT_D24_UNORM_S8_UINT};
  case lvk::Format_Z_UN24_S_UI8:
    return {VK_FORMAT_D24_UNORM_S8_UINT, VK_FORMAT_D16_UNORM_S8_UINT};
  case lvk::Format_Z_F32_S_UI8:
    return {VK_FORMAT_D32_SFLOAT_S8_UINT, VK_FORMAT_D24_UNORM_S8_UINT, VK_FORMAT_D16_UNORM_S8_UINT};
  default:
    return {VK_FORMAT_D24_UNORM_S8_UINT, VK_FORMAT_D32_SFLOAT};
  }
  return {VK_FORMAT_D24_UNORM_S8_UINT, VK_FORMAT_D32_SFLOAT};
}

bool validateImageLimits(VkImageType imageType,
                         VkSampleCountFlagBits samples,
                         const VkExtent3D& extent,
                         const VkPhysicalDeviceLimits& limits,
                         lvk::Result* outResult) {
  using lvk::Result;

  if (samples != VK_SAMPLE_COUNT_1_BIT && !LVK_VERIFY(imageType == VK_IMAGE_TYPE_2D)) {
    Result::setResult(outResult, Result(Result::Code::ArgumentOutOfRange, "Multisampling is supported only for 2D images"));
    return false;
  }

  if (imageType == VK_IMAGE_TYPE_2D &&
      !LVK_VERIFY(extent.width <= limits.maxImageDimension2D && extent.height <= limits.maxImageDimension2D)) {
    Result::setResult(outResult, Result(Result::Code::ArgumentOutOfRange, "2D texture size exceeded"));
    return false;
  }
  if (imageType == VK_IMAGE_TYPE_3D &&
      !LVK_VERIFY(extent.width <= limits.maxImageDimension3D && extent.height <= limits.maxImageDimension3D &&
                  extent.depth <= limits.maxImageDimension3D)) {
    Result::setResult(outResult, Result(Result::Code::ArgumentOutOfRange, "3D texture size exceeded"));
    return false;
  }

  return true;
}

lvk::Result validateRange(const VkExtent3D& ext, uint32_t numLevels, const lvk::TextureRangeDesc& range) {
  if (!LVK_VERIFY(range.dimensions.width > 0 && range.dimensions.height > 0 || range.dimensions.depth > 0 || range.numLayers > 0 ||
                  range.numMipLevels > 0)) {
    return lvk::Result{lvk::Result::Code::ArgumentOutOfRange, "width, height, depth numLayers, and numMipLevels must be > 0"};
  }
  if (range.mipLevel > numLevels) {
    return lvk::Result{lvk::Result::Code::ArgumentOutOfRange, "range.mipLevel exceeds texture mip-levels"};
  }

  const uint32_t texWidth = std::max(ext.width >> range.mipLevel, 1u);
  const uint32_t texHeight = std::max(ext.height >> range.mipLevel, 1u);
  const uint32_t texDepth = std::max(ext.depth >> range.mipLevel, 1u);

  if (range.dimensions.width > texWidth || range.dimensions.height > texHeight || range.dimensions.depth > texDepth) {
    return lvk::Result{lvk::Result::Code::ArgumentOutOfRange, "range dimensions exceed texture dimensions"};
  }
  if (range.offset.x > texWidth - range.dimensions.width || range.offset.y > texHeight - range.dimensions.height ||
      range.offset.z > texDepth - range.dimensions.depth) {
    return lvk::Result{lvk::Result::Code::ArgumentOutOfRange, "range dimensions exceed texture dimensions"};
  }

  return lvk::Result{};
}

bool isHostVisibleSingleHeapMemory(VkPhysicalDevice physDev) {
  VkPhysicalDeviceMemoryProperties memProperties;

  vkGetPhysicalDeviceMemoryProperties(physDev, &memProperties);

  if (memProperties.memoryHeapCount != 1) {
    return false;
  }

  const uint32_t flag = VK_MEMORY_PROPERTY_HOST_VISIBLE_BIT | VK_MEMORY_PROPERTY_DEVICE_LOCAL_BIT;

  for (uint32_t i = 0; i < memProperties.memoryTypeCount; i++) {
    if ((memProperties.memoryTypes[i].propertyFlags & flag) == flag) {
      return true;
    }
  }

  return false;
}

void getDeviceExtensionProps(VkPhysicalDevice dev, std::vector<VkExtensionProperties>& props, const char* validationLayer = nullptr) {
  uint32_t numExtensions = 0;
  vkEnumerateDeviceExtensionProperties(dev, validationLayer, &numExtensions, nullptr);
  std::vector<VkExtensionProperties> p(numExtensions);
  vkEnumerateDeviceExtensionProperties(dev, validationLayer, &numExtensions, p.data());
  props.insert(props.end(), p.begin(), p.end());
}

bool hasExtension(const char* ext, const std::vector<VkExtensionProperties>& props) {
  for (const VkExtensionProperties& p : props) {
    if (strcmp(ext, p.extensionName) == 0)
      return true;
  }
  return false;
}

void transitionToColorAttachment(VkCommandBuffer buffer, lvk::VulkanImage* colorTex) {
  if (!LVK_VERIFY(colorTex)) {
    return;
  }

  if (!LVK_VERIFY(!colorTex->isDepthFormat_ && !colorTex->isStencilFormat_)) {
    LVK_ASSERT_MSG(false, "Color attachments cannot have depth/stencil formats");
    return;
  }
  LVK_ASSERT_MSG(colorTex->vkImageFormat_ != VK_FORMAT_UNDEFINED, "Invalid color attachment format");
  colorTex->transitionLayout(buffer,
                             VK_IMAGE_LAYOUT_COLOR_ATTACHMENT_OPTIMAL,
                             VK_PIPELINE_STAGE_COLOR_ATTACHMENT_OUTPUT_BIT,
                             VK_PIPELINE_STAGE_FRAGMENT_SHADER_BIT | VK_PIPELINE_STAGE_COMPUTE_SHADER_BIT, // wait for all subsequent
                                                                                                           // fragment/compute shaders
                             VkImageSubresourceRange{VK_IMAGE_ASPECT_COLOR_BIT, 0, VK_REMAINING_MIP_LEVELS, 0, VK_REMAINING_ARRAY_LAYERS});
}

bool isDepthOrStencilVkFormat(VkFormat format) {
  switch (format) {
  case VK_FORMAT_D16_UNORM:
  case VK_FORMAT_X8_D24_UNORM_PACK32:
  case VK_FORMAT_D32_SFLOAT:
  case VK_FORMAT_S8_UINT:
  case VK_FORMAT_D16_UNORM_S8_UINT:
  case VK_FORMAT_D24_UNORM_S8_UINT:
  case VK_FORMAT_D32_SFLOAT_S8_UINT:
    return true;
  default:
    return false;
  }
  return false;
}

VkSurfaceFormatKHR chooseSwapSurfaceFormat(const std::vector<VkSurfaceFormatKHR>& formats, lvk::ColorSpace colorSpace) {
  LVK_ASSERT(!formats.empty());

  auto isNativeSwapChainBGR = [](const std::vector<VkSurfaceFormatKHR>& formats) -> bool {
    for (const VkSurfaceFormatKHR& fmt : formats) {
      // The preferred format should be the one which is closer to the beginning of the formats
      // container. If BGR is encountered earlier, it should be picked as the format of choice. If RGB
      // happens to be earlier, take it.
      if (fmt.format == VK_FORMAT_R8G8B8A8_UNORM || fmt.format == VK_FORMAT_R8G8B8A8_SRGB ||
          fmt.format == VK_FORMAT_A2R10G10B10_UNORM_PACK32) {
        return false;
      }
      if (fmt.format == VK_FORMAT_B8G8R8A8_UNORM || fmt.format == VK_FORMAT_B8G8R8A8_SRGB ||
          fmt.format == VK_FORMAT_A2B10G10R10_UNORM_PACK32) {
        return true;
      }
    }
    return false;
  };

  auto colorSpaceToVkSurfaceFormat = [](lvk::ColorSpace colorSpace, bool isBGR) -> VkSurfaceFormatKHR {
    switch (colorSpace) {
    case lvk::ColorSpace_SRGB_LINEAR:
      // the closest thing to sRGB linear
      return VkSurfaceFormatKHR{isBGR ? VK_FORMAT_B8G8R8A8_UNORM : VK_FORMAT_R8G8B8A8_UNORM, VK_COLOR_SPACE_BT709_LINEAR_EXT};
    case lvk::ColorSpace_SRGB_NONLINEAR:
      [[fallthrough]];
    default:
      // default to normal sRGB non linear.
      return VkSurfaceFormatKHR{isBGR ? VK_FORMAT_B8G8R8A8_SRGB : VK_FORMAT_R8G8B8A8_SRGB, VK_COLOR_SPACE_SRGB_NONLINEAR_KHR};
    }
  };

  const VkSurfaceFormatKHR preferred = colorSpaceToVkSurfaceFormat(colorSpace, isNativeSwapChainBGR(formats));

  for (const VkSurfaceFormatKHR& fmt : formats) {
    if (fmt.format == preferred.format && fmt.colorSpace == preferred.colorSpace) {
      return fmt;
    }
  }

  // if we can't find a matching format and color space, fallback on matching only format
  for (const VkSurfaceFormatKHR& fmt : formats) {
    if (fmt.format == preferred.format) {
      return fmt;
    }
  }

  LLOGL("Could not find a native swap chain format that matched our designed swapchain format. Defaulting to first supported format.");

  return formats[0];
}

VkDeviceSize bufferSize(lvk::VulkanContext& ctx, const lvk::Holder<lvk::BufferHandle>& handle) {
  lvk::VulkanBuffer* buffer = ctx.buffersPool_.get(handle);
  return buffer ? buffer->bufferSize_ : 0;
}

} // namespace

namespace lvk {

struct DeferredTask {
  DeferredTask(std::packaged_task<void()>&& task, SubmitHandle handle) : task_(std::move(task)), handle_(handle) {}
  std::packaged_task<void()> task_;
  SubmitHandle handle_;
};

struct VulkanContextImpl final {
  // Vulkan Memory Allocator
  VmaAllocator vma_ = VK_NULL_HANDLE;

  lvk::CommandBuffer currentCommandBuffer_;

  mutable std::deque<DeferredTask> deferredTasks_;

  struct YcbcrConversionData {
    VkSamplerYcbcrConversionInfo info;
    lvk::Holder<SamplerHandle> sampler;
  };
  YcbcrConversionData ycbcrConversionData_[256]; // indexed by lvk::Format
  uint32_t numYcbcrSamplers_ = 0;

#if defined(LVK_WITH_TRACY_GPU)
  TracyVkCtx tracyVkCtx_ = nullptr;
  VkCommandPool tracyCommandPool_ = VK_NULL_HANDLE;
  VkCommandBuffer tracyCommandBuffer_ = VK_NULL_HANDLE;
#endif // LVK_WITH_TRACY_GPU
};

} // namespace lvk

void lvk::VulkanBuffer::flushMappedMemory(const VulkanContext& ctx, VkDeviceSize offset, VkDeviceSize size) const {
  if (!LVK_VERIFY(isMapped())) {
    return;
  }

  if (LVK_VULKAN_USE_VMA) {
    vmaFlushAllocation((VmaAllocator)ctx.getVmaAllocator(), vmaAllocation_, offset, size);
  } else {
    const VkMappedMemoryRange range = {
        .sType = VK_STRUCTURE_TYPE_MAPPED_MEMORY_RANGE,
        .memory = vkMemory_,
        .offset = offset,
        .size = size,
    };
    vkFlushMappedMemoryRanges(ctx.getVkDevice(), 1, &range);
  }
}

void lvk::VulkanBuffer::invalidateMappedMemory(const VulkanContext& ctx, VkDeviceSize offset, VkDeviceSize size) const {
  if (!LVK_VERIFY(isMapped())) {
    return;
  }

  if (LVK_VULKAN_USE_VMA) {
    vmaInvalidateAllocation(static_cast<VmaAllocator>(ctx.getVmaAllocator()), vmaAllocation_, offset, size);
  } else {
    const VkMappedMemoryRange range = {
        .sType = VK_STRUCTURE_TYPE_MAPPED_MEMORY_RANGE,
        .memory = vkMemory_,
        .offset = offset,
        .size = size,
    };
    vkInvalidateMappedMemoryRanges(ctx.getVkDevice(), 1, &range);
  }
}

void lvk::VulkanBuffer::getBufferSubData(const VulkanContext& ctx, size_t offset, size_t size, void* data) {
  // only host-visible buffers can be downloaded this way
  LVK_ASSERT(mappedPtr_);

  if (!mappedPtr_) {
    return;
  }

  LVK_ASSERT(offset + size <= bufferSize_);

  if (!isCoherentMemory_) {
    invalidateMappedMemory(ctx, offset, size);
  }

  const uint8_t* src = static_cast<uint8_t*>(mappedPtr_) + offset;
  memcpy(data, src, size);
}

void lvk::VulkanBuffer::bufferSubData(const VulkanContext& ctx, size_t offset, size_t size, const void* data) {
  // only host-visible buffers can be uploaded this way
  LVK_ASSERT(mappedPtr_);

  if (!mappedPtr_) {
    return;
  }

  LVK_ASSERT(offset + size <= bufferSize_);

  if (data) {
    memcpy((uint8_t*)mappedPtr_ + offset, data, size);
  } else {
    memset((uint8_t*)mappedPtr_ + offset, 0, size);
  }

  if (!isCoherentMemory_) {
    flushMappedMemory(ctx, offset, size);
  }
}

VkImageView lvk::VulkanImage::createImageView(VkDevice device,
                                              VkImageViewType type,
                                              VkFormat format,
                                              VkImageAspectFlags aspectMask,
                                              uint32_t baseLevel,
                                              uint32_t numLevels,
                                              uint32_t baseLayer,
                                              uint32_t numLayers,
                                              const VkComponentMapping mapping,
                                              const VkSamplerYcbcrConversionInfo* ycbcr,
                                              const char* debugName) const {
  LVK_PROFILER_FUNCTION_COLOR(LVK_PROFILER_COLOR_CREATE);

  const VkImageViewCreateInfo ci = {
      .sType = VK_STRUCTURE_TYPE_IMAGE_VIEW_CREATE_INFO,
      .pNext = ycbcr,
      .image = vkImage_,
      .viewType = type,
      .format = format,
      .components = mapping,
      .subresourceRange = {aspectMask, baseLevel, numLevels ? numLevels : numLevels_, baseLayer, numLayers},
  };
  VkImageView vkView = VK_NULL_HANDLE;
  VK_ASSERT(vkCreateImageView(device, &ci, nullptr, &vkView));
  VK_ASSERT(lvk::setDebugObjectName(device, VK_OBJECT_TYPE_IMAGE_VIEW, (uint64_t)vkView, debugName));

  return vkView;
}

void lvk::VulkanImage::transitionLayout(VkCommandBuffer commandBuffer,
                                        VkImageLayout newImageLayout,
                                        VkPipelineStageFlags srcStageMask,
                                        VkPipelineStageFlags dstStageMask,
                                        const VkImageSubresourceRange& subresourceRange) const {
  LVK_PROFILER_FUNCTION_COLOR(LVK_PROFILER_COLOR_BARRIER);

  VkAccessFlags srcAccessMask = 0;
  VkAccessFlags dstAccessMask = 0;

  if (vkImageLayout_ == VK_IMAGE_LAYOUT_UNDEFINED) {
    // we do not need to wait for any previous operations in this case
    srcStageMask = VK_PIPELINE_STAGE_TOP_OF_PIPE_BIT;
  }

  const VkPipelineStageFlags doNotRequireAccessMask = VK_PIPELINE_STAGE_TOP_OF_PIPE_BIT | VK_PIPELINE_STAGE_BOTTOM_OF_PIPE_BIT |
                                                      VK_PIPELINE_STAGE_ALL_GRAPHICS_BIT | VK_PIPELINE_STAGE_ALL_COMMANDS_BIT;
  VkPipelineStageFlags srcRemainingMask = srcStageMask & ~doNotRequireAccessMask;
  VkPipelineStageFlags dstRemainingMask = dstStageMask & ~doNotRequireAccessMask;

  if (srcStageMask & VK_PIPELINE_STAGE_LATE_FRAGMENT_TESTS_BIT) {
    srcAccessMask |= VK_ACCESS_DEPTH_STENCIL_ATTACHMENT_WRITE_BIT;
    srcRemainingMask &= ~VK_PIPELINE_STAGE_LATE_FRAGMENT_TESTS_BIT;
  }
  if (srcStageMask & VK_PIPELINE_STAGE_COLOR_ATTACHMENT_OUTPUT_BIT) {
    srcAccessMask |= VK_ACCESS_COLOR_ATTACHMENT_WRITE_BIT;
    srcRemainingMask &= ~VK_PIPELINE_STAGE_COLOR_ATTACHMENT_OUTPUT_BIT;
  }
  if (srcStageMask & VK_PIPELINE_STAGE_TRANSFER_BIT) {
    srcAccessMask |= VK_ACCESS_TRANSFER_WRITE_BIT;
    srcRemainingMask &= ~VK_PIPELINE_STAGE_TRANSFER_BIT;
  }
  if (srcStageMask & VK_PIPELINE_STAGE_COMPUTE_SHADER_BIT) {
    srcAccessMask |= VK_ACCESS_SHADER_WRITE_BIT;
    srcRemainingMask &= ~VK_PIPELINE_STAGE_COMPUTE_SHADER_BIT;
  }
  if (srcStageMask & VK_PIPELINE_STAGE_EARLY_FRAGMENT_TESTS_BIT) {
    srcAccessMask |= VK_ACCESS_DEPTH_STENCIL_ATTACHMENT_READ_BIT;
    srcAccessMask |= VK_ACCESS_DEPTH_STENCIL_ATTACHMENT_WRITE_BIT;
    srcRemainingMask &= ~VK_PIPELINE_STAGE_EARLY_FRAGMENT_TESTS_BIT;
  }

  LVK_ASSERT_MSG(srcRemainingMask == 0, "Automatic access mask deduction is not implemented (yet) for this srcStageMask");

  if (dstStageMask & VK_PIPELINE_STAGE_COMPUTE_SHADER_BIT) {
    dstAccessMask |= VK_ACCESS_SHADER_READ_BIT;
    dstAccessMask |= VK_ACCESS_SHADER_WRITE_BIT;
    dstRemainingMask &= ~VK_PIPELINE_STAGE_COMPUTE_SHADER_BIT;
  }
  if (dstStageMask & VK_PIPELINE_STAGE_LATE_FRAGMENT_TESTS_BIT) {
    dstAccessMask |= VK_ACCESS_DEPTH_STENCIL_ATTACHMENT_WRITE_BIT;
    dstRemainingMask &= ~VK_PIPELINE_STAGE_LATE_FRAGMENT_TESTS_BIT;
  }
  if (dstStageMask & VK_PIPELINE_STAGE_EARLY_FRAGMENT_TESTS_BIT) {
    dstAccessMask |= VK_ACCESS_DEPTH_STENCIL_ATTACHMENT_READ_BIT;
    dstAccessMask |= VK_ACCESS_DEPTH_STENCIL_ATTACHMENT_WRITE_BIT;
    dstRemainingMask &= ~VK_PIPELINE_STAGE_EARLY_FRAGMENT_TESTS_BIT;
  }
  if (dstStageMask & VK_PIPELINE_STAGE_FRAGMENT_SHADER_BIT) {
    dstAccessMask |= VK_ACCESS_SHADER_READ_BIT;
    dstAccessMask |= VK_ACCESS_INPUT_ATTACHMENT_READ_BIT;
    dstRemainingMask &= ~VK_PIPELINE_STAGE_FRAGMENT_SHADER_BIT;
  }
  if (dstStageMask & VK_PIPELINE_STAGE_TRANSFER_BIT) {
    dstAccessMask |= VK_ACCESS_TRANSFER_READ_BIT;
    dstRemainingMask &= ~VK_PIPELINE_STAGE_TRANSFER_BIT;
  }
  if (dstStageMask & VK_PIPELINE_STAGE_RAY_TRACING_SHADER_BIT_KHR) {
    dstAccessMask |= VK_ACCESS_SHADER_READ_BIT | VK_ACCESS_SHADER_WRITE_BIT;
    dstRemainingMask &= ~VK_PIPELINE_STAGE_RAY_TRACING_SHADER_BIT_KHR;
  }

  LVK_ASSERT_MSG(dstRemainingMask == 0, "Automatic access mask deduction is not implemented (yet) for this dstStageMask");

  lvk::imageMemoryBarrier(
      commandBuffer, vkImage_, srcAccessMask, dstAccessMask, vkImageLayout_, newImageLayout, srcStageMask, dstStageMask, subresourceRange);

  vkImageLayout_ = newImageLayout;
}

VkImageAspectFlags lvk::VulkanImage::getImageAspectFlags() const {
  VkImageAspectFlags flags = 0;

  flags |= isDepthFormat_ ? VK_IMAGE_ASPECT_DEPTH_BIT : 0;
  flags |= isStencilFormat_ ? VK_IMAGE_ASPECT_STENCIL_BIT : 0;
  flags |= !(isDepthFormat_ || isStencilFormat_) ? VK_IMAGE_ASPECT_COLOR_BIT : 0;

  return flags;
}

void lvk::VulkanImage::generateMipmap(VkCommandBuffer commandBuffer) const {
  LVK_PROFILER_FUNCTION();

  // Check if device supports downscaling for color or depth/stencil buffer based on image format
  {
    const uint32_t formatFeatureMask = (VK_FORMAT_FEATURE_BLIT_SRC_BIT | VK_FORMAT_FEATURE_BLIT_DST_BIT);

    const bool hardwareDownscalingSupported = (vkFormatProperties_.optimalTilingFeatures & formatFeatureMask) == formatFeatureMask;

    if (!hardwareDownscalingSupported) {
      LLOGW("Doesn't support hardware downscaling of this image format: %p", vkImageFormat_);
      return;
    }
  }

  // Choose linear filter for color formats if supported by the device, else use nearest filter
  // Choose nearest filter by default for depth/stencil formats
  const VkFilter blitFilter = [](bool isDepthOrStencilFormat, bool imageFilterLinear) {
    if (isDepthOrStencilFormat) {
      return VK_FILTER_NEAREST;
    }
    if (imageFilterLinear) {
      return VK_FILTER_LINEAR;
    }
    return VK_FILTER_NEAREST;
  }(isDepthFormat_ || isStencilFormat_, vkFormatProperties_.optimalTilingFeatures & VK_FORMAT_FEATURE_SAMPLED_IMAGE_FILTER_LINEAR_BIT);

  const VkImageAspectFlags imageAspectFlags = getImageAspectFlags();

  if (vkCmdBeginDebugUtilsLabelEXT) {
    const VkDebugUtilsLabelEXT utilsLabel = {
        .sType = VK_STRUCTURE_TYPE_DEBUG_UTILS_LABEL_EXT,
        .pLabelName = "Generate mipmaps",
        .color = {1.0f, 0.75f, 1.0f, 1.0f},
    };
    vkCmdBeginDebugUtilsLabelEXT(commandBuffer, &utilsLabel);
  }

  const VkImageLayout originalImageLayout = vkImageLayout_;

  LVK_ASSERT(originalImageLayout != VK_IMAGE_LAYOUT_UNDEFINED);

  // 0: Transition the first level and all layers into VK_IMAGE_LAYOUT_TRANSFER_SRC_OPTIMAL
  transitionLayout(commandBuffer,
                   VK_IMAGE_LAYOUT_TRANSFER_SRC_OPTIMAL,
                   VK_PIPELINE_STAGE_ALL_COMMANDS_BIT,
                   VK_PIPELINE_STAGE_TRANSFER_BIT,
                   VkImageSubresourceRange{imageAspectFlags, 0, 1, 0, numLayers_});

  for (uint32_t layer = 0; layer < numLayers_; ++layer) {
    int32_t mipWidth = (int32_t)vkExtent_.width;
    int32_t mipHeight = (int32_t)vkExtent_.height;

    for (uint32_t i = 1; i < numLevels_; ++i) {
      // 1: Transition the i-th level to VK_IMAGE_LAYOUT_TRANSFER_DST_OPTIMAL; it will be copied into from the (i-1)-th layer
      lvk::imageMemoryBarrier(commandBuffer,
                              vkImage_,
                              0, /* srcAccessMask */
                              VK_ACCESS_TRANSFER_WRITE_BIT, // dstAccessMask
                              VK_IMAGE_LAYOUT_UNDEFINED, // oldImageLayout
                              VK_IMAGE_LAYOUT_TRANSFER_DST_OPTIMAL, // newImageLayout
                              VK_PIPELINE_STAGE_TOP_OF_PIPE_BIT, // srcStageMask
                              VK_PIPELINE_STAGE_TRANSFER_BIT, // dstStageMask
                              VkImageSubresourceRange{imageAspectFlags, i, 1, layer, 1});

      const int32_t nextLevelWidth = mipWidth > 1 ? mipWidth / 2 : 1;
      const int32_t nextLevelHeight = mipHeight > 1 ? mipHeight / 2 : 1;

      const VkOffset3D srcOffsets[2] = {
          VkOffset3D{0, 0, 0},
          VkOffset3D{mipWidth, mipHeight, 1},
      };
      const VkOffset3D dstOffsets[2] = {
          VkOffset3D{0, 0, 0},
          VkOffset3D{nextLevelWidth, nextLevelHeight, 1},
      };

      // 2: Blit the image from the prev mip-level (i-1) (VK_IMAGE_LAYOUT_TRANSFER_SRC_OPTIMAL) to the current mip-level (i)
      // (VK_IMAGE_LAYOUT_TRANSFER_SRC_OPTIMAL)
#if LVK_VULKAN_PRINT_COMMANDS
      LLOGL("%p vkCmdBlitImage()\n", commandBuffer);
#endif // LVK_VULKAN_PRINT_COMMANDS
      const VkImageBlit blit = {
          .srcSubresource = VkImageSubresourceLayers{imageAspectFlags, i - 1, layer, 1},
          .srcOffsets = {srcOffsets[0], srcOffsets[1]},
          .dstSubresource = VkImageSubresourceLayers{imageAspectFlags, i, layer, 1},
          .dstOffsets = {dstOffsets[0], dstOffsets[1]},
      };
      vkCmdBlitImage(commandBuffer,
                     vkImage_,
                     VK_IMAGE_LAYOUT_TRANSFER_SRC_OPTIMAL,
                     vkImage_,
                     VK_IMAGE_LAYOUT_TRANSFER_DST_OPTIMAL,
                     1,
                     &blit,
                     blitFilter);
      // 3: Transition i-th level to VK_IMAGE_LAYOUT_TRANSFER_SRC_OPTIMAL as it will be read from in
      // the next iteration
      lvk::imageMemoryBarrier(commandBuffer,
                              vkImage_,
                              VK_ACCESS_TRANSFER_WRITE_BIT, /* srcAccessMask */
                              VK_ACCESS_TRANSFER_READ_BIT, /* dstAccessMask */
                              VK_IMAGE_LAYOUT_TRANSFER_DST_OPTIMAL, /* oldImageLayout */
                              VK_IMAGE_LAYOUT_TRANSFER_SRC_OPTIMAL, /* newImageLayout */
                              VK_PIPELINE_STAGE_TRANSFER_BIT, /* srcStageMask */
                              VK_PIPELINE_STAGE_TRANSFER_BIT /* dstStageMask */,
                              VkImageSubresourceRange{imageAspectFlags, i, 1, layer, 1});

      // Compute the size of the next mip level
      mipWidth = nextLevelWidth;
      mipHeight = nextLevelHeight;
    }
  }

  // 4: Transition all levels and layers (faces) to their final layout
  lvk::imageMemoryBarrier(commandBuffer,
                          vkImage_,
                          VK_ACCESS_TRANSFER_WRITE_BIT, // srcAccessMask
                          0, // dstAccessMask
                          VK_IMAGE_LAYOUT_TRANSFER_SRC_OPTIMAL, // oldImageLayout
                          originalImageLayout, // newImageLayout
                          VK_PIPELINE_STAGE_TRANSFER_BIT, // srcStageMask
                          VK_PIPELINE_STAGE_ALL_COMMANDS_BIT, // dstStageMask
                          VkImageSubresourceRange{imageAspectFlags, 0, numLevels_, 0, numLayers_});
  if (vkCmdEndDebugUtilsLabelEXT) {
    vkCmdEndDebugUtilsLabelEXT(commandBuffer);
  }

  vkImageLayout_ = originalImageLayout;
}

bool lvk::VulkanImage::isDepthFormat(VkFormat format) {
  return (format == VK_FORMAT_D16_UNORM) || (format == VK_FORMAT_X8_D24_UNORM_PACK32) || (format == VK_FORMAT_D32_SFLOAT) ||
         (format == VK_FORMAT_D16_UNORM_S8_UINT) || (format == VK_FORMAT_D24_UNORM_S8_UINT) || (format == VK_FORMAT_D32_SFLOAT_S8_UINT);
}

bool lvk::VulkanImage::isStencilFormat(VkFormat format) {
  return (format == VK_FORMAT_S8_UINT) || (format == VK_FORMAT_D16_UNORM_S8_UINT) || (format == VK_FORMAT_D24_UNORM_S8_UINT) ||
         (format == VK_FORMAT_D32_SFLOAT_S8_UINT);
}

VkImageView lvk::VulkanImage::getOrCreateVkImageViewForFramebuffer(VulkanContext& ctx, uint8_t level, uint16_t layer) {
  LVK_ASSERT(level < LVK_MAX_MIP_LEVELS);
  LVK_ASSERT(layer < LVK_ARRAY_NUM_ELEMENTS(imageViewForFramebuffer_[0]));

  if (level >= LVK_MAX_MIP_LEVELS || layer >= LVK_ARRAY_NUM_ELEMENTS(imageViewForFramebuffer_[0])) {
    return VK_NULL_HANDLE;
  }

  if (imageViewForFramebuffer_[level][layer] != VK_NULL_HANDLE) {
    return imageViewForFramebuffer_[level][layer];
  }

  imageViewForFramebuffer_[level][layer] =
      createImageView(ctx.getVkDevice(), VK_IMAGE_VIEW_TYPE_2D, vkImageFormat_, getImageAspectFlags(), level, 1u, layer, 1u);

  return imageViewForFramebuffer_[level][layer];
}

lvk::VulkanSwapchain::VulkanSwapchain(VulkanContext& ctx, uint32_t width, uint32_t height) :
  ctx_(ctx), device_(ctx.vkDevice_), graphicsQueue_(ctx.deviceQueues_.graphicsQueue), width_(width), height_(height) {
  surfaceFormat_ = chooseSwapSurfaceFormat(ctx.deviceSurfaceFormats_, ctx.config_.swapChainColorSpace);

  LVK_ASSERT_MSG(ctx.vkSurface_ != VK_NULL_HANDLE,
                 "You are trying to create a swapchain but your OS surface is empty. Did you want to "
                 "create an offscreen rendering context? If so, set 'width' and 'height' to 0 when you "
                 "create your lvk::IContext");

  VkBool32 queueFamilySupportsPresentation = VK_FALSE;
  VK_ASSERT(vkGetPhysicalDeviceSurfaceSupportKHR(
      ctx.getVkPhysicalDevice(), ctx.deviceQueues_.graphicsQueueFamilyIndex, ctx.vkSurface_, &queueFamilySupportsPresentation));
  LVK_ASSERT_MSG(queueFamilySupportsPresentation == VK_TRUE, "The queue family used with the swapchain does not support presentation");

  auto chooseSwapImageCount = [](const VkSurfaceCapabilitiesKHR& caps) -> uint32_t {
    const uint32_t desired = caps.minImageCount + 1;
    const bool exceeded = caps.maxImageCount > 0 && desired > caps.maxImageCount;
    return exceeded ? caps.maxImageCount : desired;
  };

  auto chooseSwapPresentMode = [](const std::vector<VkPresentModeKHR>& modes) -> VkPresentModeKHR {
#if defined(__linux__) || defined(_M_ARM64)
    if (std::find(modes.cbegin(), modes.cend(), VK_PRESENT_MODE_IMMEDIATE_KHR) != modes.cend()) {
      return VK_PRESENT_MODE_IMMEDIATE_KHR;
    }
#endif // __linux__
    if (std::find(modes.cbegin(), modes.cend(), VK_PRESENT_MODE_MAILBOX_KHR) != modes.cend()) {
      return VK_PRESENT_MODE_MAILBOX_KHR;
    }
    return VK_PRESENT_MODE_FIFO_KHR;
  };

  auto chooseUsageFlags = [](VkPhysicalDevice pd, VkSurfaceKHR surface, VkFormat format) -> VkImageUsageFlags {
    VkImageUsageFlags usageFlags = VK_IMAGE_USAGE_COLOR_ATTACHMENT_BIT | VK_IMAGE_USAGE_TRANSFER_DST_BIT | VK_IMAGE_USAGE_TRANSFER_SRC_BIT;

    VkSurfaceCapabilitiesKHR caps = {};
    VK_ASSERT(vkGetPhysicalDeviceSurfaceCapabilitiesKHR(pd, surface, &caps));

    VkFormatProperties props = {};
    vkGetPhysicalDeviceFormatProperties(pd, format, &props);

    const bool isStorageSupported = (caps.supportedUsageFlags & VK_IMAGE_USAGE_STORAGE_BIT) > 0;
    const bool isTilingOptimalSupported = (props.optimalTilingFeatures & VK_IMAGE_USAGE_STORAGE_BIT) > 0;

    if (isStorageSupported && isTilingOptimalSupported) {
      usageFlags |= VK_IMAGE_USAGE_STORAGE_BIT;
    }

    return usageFlags;
  };

  const VkImageUsageFlags usageFlags = chooseUsageFlags(ctx.getVkPhysicalDevice(), ctx.vkSurface_, surfaceFormat_.format);
  const bool isCompositeAlphaOpaqueSupported = (ctx.deviceSurfaceCaps_.supportedCompositeAlpha & VK_COMPOSITE_ALPHA_OPAQUE_BIT_KHR) != 0;
  const VkSwapchainCreateInfoKHR ci = {
    .sType = VK_STRUCTURE_TYPE_SWAPCHAIN_CREATE_INFO_KHR,
    .surface = ctx.vkSurface_,
    .minImageCount = chooseSwapImageCount(ctx.deviceSurfaceCaps_),
    .imageFormat = surfaceFormat_.format,
    .imageColorSpace = surfaceFormat_.colorSpace,
    .imageExtent = {.width = width, .height = height},
    .imageArrayLayers = 1,
    .imageUsage = usageFlags,
    .imageSharingMode = VK_SHARING_MODE_EXCLUSIVE,
    .queueFamilyIndexCount = 1,
    .pQueueFamilyIndices = &ctx.deviceQueues_.graphicsQueueFamilyIndex,
#if defined(ANDROID)
    .preTransform = VK_SURFACE_TRANSFORM_IDENTITY_BIT_KHR,
#else
    .preTransform = ctx.deviceSurfaceCaps_.currentTransform,
#endif
    .compositeAlpha = isCompositeAlphaOpaqueSupported ? VK_COMPOSITE_ALPHA_OPAQUE_BIT_KHR : VK_COMPOSITE_ALPHA_INHERIT_BIT_KHR,
    .presentMode = chooseSwapPresentMode(ctx.devicePresentModes_),
    .clipped = VK_TRUE,
    .oldSwapchain = VK_NULL_HANDLE,
  };
  VK_ASSERT(vkCreateSwapchainKHR(device_, &ci, nullptr, &swapchain_));

  VkImage swapchainImages[LVK_MAX_SWAPCHAIN_IMAGES];
  VK_ASSERT(vkGetSwapchainImagesKHR(device_, swapchain_, &numSwapchainImages_, nullptr));
  if (numSwapchainImages_ > LVK_MAX_SWAPCHAIN_IMAGES) {
    LVK_ASSERT(numSwapchainImages_ <= LVK_MAX_SWAPCHAIN_IMAGES);
    numSwapchainImages_ = LVK_MAX_SWAPCHAIN_IMAGES;
  }
  VK_ASSERT(vkGetSwapchainImagesKHR(device_, swapchain_, &numSwapchainImages_, swapchainImages));

  LVK_ASSERT(numSwapchainImages_ > 0);

  char debugNameImage[256] = {0};
  char debugNameImageView[256] = {0};

  // create images, image views and framebuffers
  for (uint32_t i = 0; i < numSwapchainImages_; i++) {
    acquireSemaphore_[i] = lvk::createSemaphore(device_, "Semaphore: swapchain-acquire");

    snprintf(debugNameImage, sizeof(debugNameImage) - 1, "Image: swapchain %u", i);
    snprintf(debugNameImageView, sizeof(debugNameImageView) - 1, "Image View: swapchain %u", i);
    VulkanImage image = {
        .vkImage_ = swapchainImages[i],
        .vkUsageFlags_ = usageFlags,
        .vkExtent_ = VkExtent3D{.width = width_, .height = height_, .depth = 1},
        .vkType_ = VK_IMAGE_TYPE_2D,
        .vkImageFormat_ = surfaceFormat_.format,
        .isSwapchainImage_ = true,
        .isOwningVkImage_ = false,
        .isDepthFormat_ = VulkanImage::isDepthFormat(surfaceFormat_.format),
        .isStencilFormat_ = VulkanImage::isStencilFormat(surfaceFormat_.format),
    };

    VK_ASSERT(lvk::setDebugObjectName(device_, VK_OBJECT_TYPE_IMAGE, (uint64_t)image.vkImage_, debugNameImage));

    image.imageView_ = image.createImageView(device_,
                                             VK_IMAGE_VIEW_TYPE_2D,
                                             surfaceFormat_.format,
                                             VK_IMAGE_ASPECT_COLOR_BIT,
                                             0,
                                             VK_REMAINING_MIP_LEVELS,
                                             0,
                                             1,
                                             {},
                                             nullptr,
                                             debugNameImageView);

    swapchainTextures_[i] = ctx_.texturesPool_.create(std::move(image));
  }
}

lvk::VulkanSwapchain::~VulkanSwapchain() {
  for (TextureHandle handle : swapchainTextures_) {
    ctx_.destroy(handle);
  }
  vkDestroySwapchainKHR(device_, swapchain_, nullptr);
  for (VkSemaphore sem : acquireSemaphore_) {
    vkDestroySemaphore(device_, sem, nullptr);
  }
}

VkImage lvk::VulkanSwapchain::getCurrentVkImage() const {
  if (LVK_VERIFY(currentImageIndex_ < numSwapchainImages_)) {
    lvk::VulkanImage* tex = ctx_.texturesPool_.get(swapchainTextures_[currentImageIndex_]);
    return tex->vkImage_;
  }
  return VK_NULL_HANDLE;
}

VkImageView lvk::VulkanSwapchain::getCurrentVkImageView() const {
  if (LVK_VERIFY(currentImageIndex_ < numSwapchainImages_)) {
    lvk::VulkanImage* tex = ctx_.texturesPool_.get(swapchainTextures_[currentImageIndex_]);
    return tex->imageView_;
  }
  return VK_NULL_HANDLE;
}

lvk::TextureHandle lvk::VulkanSwapchain::getCurrentTexture() {
  LVK_PROFILER_FUNCTION();

  if (getNextImage_) {
    const VkSemaphoreWaitInfo waitInfo = {
        .sType = VK_STRUCTURE_TYPE_SEMAPHORE_WAIT_INFO,
        .semaphoreCount = 1,
        .pSemaphores = &ctx_.timelineSemaphore_,
        .pValues = &timelineWaitValues_[currentImageIndex_],
    };
    VK_ASSERT(vkWaitSemaphores(device_, &waitInfo, UINT64_MAX));
    // when timeout is set to UINT64_MAX, we wait until the next image has been acquired
    VkSemaphore acquireSemaphore = acquireSemaphore_[currentImageIndex_];
    VkResult r = vkAcquireNextImageKHR(device_, swapchain_, UINT64_MAX, acquireSemaphore, VK_NULL_HANDLE, &currentImageIndex_);
    if (r != VK_SUCCESS && r != VK_SUBOPTIMAL_KHR && r != VK_ERROR_OUT_OF_DATE_KHR) {
      VK_ASSERT(r);
    }
    getNextImage_ = false;
    ctx_.immediate_->waitSemaphore(acquireSemaphore);
  }

  if (LVK_VERIFY(currentImageIndex_ < numSwapchainImages_)) {
    return swapchainTextures_[currentImageIndex_];
  }

  return {};
}

const VkSurfaceFormatKHR& lvk::VulkanSwapchain::getSurfaceFormat() const {
  return surfaceFormat_;
}

uint32_t lvk::VulkanSwapchain::getNumSwapchainImages() const {
  return numSwapchainImages_;
}

lvk::Result lvk::VulkanSwapchain::present(VkSemaphore waitSemaphore) {
  LVK_PROFILER_FUNCTION();

  LVK_PROFILER_ZONE("vkQueuePresent()", LVK_PROFILER_COLOR_PRESENT);
  const VkPresentInfoKHR pi = {
      .sType = VK_STRUCTURE_TYPE_PRESENT_INFO_KHR,
      .waitSemaphoreCount = 1,
      .pWaitSemaphores = &waitSemaphore,
      .swapchainCount = 1u,
      .pSwapchains = &swapchain_,
      .pImageIndices = &currentImageIndex_,
  };
  VkResult r = vkQueuePresentKHR(graphicsQueue_, &pi);
  if (r != VK_SUCCESS && r != VK_SUBOPTIMAL_KHR && r != VK_ERROR_OUT_OF_DATE_KHR) {
    VK_ASSERT(r);
  }
  LVK_PROFILER_ZONE_END();

  // Ready to call acquireNextImage() on the next getCurrentVulkanTexture();
  getNextImage_ = true;
  currentFrameIndex_++;

  LVK_PROFILER_FRAME(nullptr);

  return Result();
}

lvk::VulkanImmediateCommands::VulkanImmediateCommands(VkDevice device, uint32_t queueFamilyIndex, const char* debugName) :
  device_(device), queueFamilyIndex_(queueFamilyIndex), debugName_(debugName) {
  LVK_PROFILER_FUNCTION_COLOR(LVK_PROFILER_COLOR_CREATE);

  vkGetDeviceQueue(device, queueFamilyIndex, 0, &queue_);

  const VkCommandPoolCreateInfo ci = {
      .sType = VK_STRUCTURE_TYPE_COMMAND_POOL_CREATE_INFO,
      .flags = VK_COMMAND_POOL_CREATE_RESET_COMMAND_BUFFER_BIT | VK_COMMAND_POOL_CREATE_TRANSIENT_BIT,
      .queueFamilyIndex = queueFamilyIndex,
  };
  VK_ASSERT(vkCreateCommandPool(device, &ci, nullptr, &commandPool_));
  lvk::setDebugObjectName(device, VK_OBJECT_TYPE_COMMAND_POOL, (uint64_t)commandPool_, debugName);

  const VkCommandBufferAllocateInfo ai = {
      .sType = VK_STRUCTURE_TYPE_COMMAND_BUFFER_ALLOCATE_INFO,
      .commandPool = commandPool_,
      .level = VK_COMMAND_BUFFER_LEVEL_PRIMARY,
      .commandBufferCount = 1,
  };

  for (uint32_t i = 0; i != kMaxCommandBuffers; i++) {
    CommandBufferWrapper& buf = buffers_[i];
    char fenceName[256] = {0};
    char semaphoreName[256] = {0};
    if (debugName) {
      snprintf(fenceName, sizeof(fenceName) - 1, "Fence: %s (cmdbuf %u)", debugName, i);
      snprintf(semaphoreName, sizeof(semaphoreName) - 1, "Semaphore: %s (cmdbuf %u)", debugName, i);
    }
    buf.semaphore_ = lvk::createSemaphore(device, semaphoreName);
    buf.fence_ = lvk::createFence(device, fenceName);
    VK_ASSERT(vkAllocateCommandBuffers(device, &ai, &buf.cmdBufAllocated_));
    buffers_[i].handle_.bufferIndex_ = i;
  }
}

lvk::VulkanImmediateCommands::~VulkanImmediateCommands() {
  LVK_PROFILER_FUNCTION_COLOR(LVK_PROFILER_COLOR_DESTROY);

  waitAll();

  for (CommandBufferWrapper& buf : buffers_) {
    // lifetimes of all VkFence objects are managed explicitly we do not use deferredTask() for them
    vkDestroyFence(device_, buf.fence_, nullptr);
    vkDestroySemaphore(device_, buf.semaphore_, nullptr);
  }

  vkDestroyCommandPool(device_, commandPool_, nullptr);
}

void lvk::VulkanImmediateCommands::purge() {
  LVK_PROFILER_FUNCTION();

  const uint32_t numBuffers = static_cast<uint32_t>(LVK_ARRAY_NUM_ELEMENTS(buffers_));

  for (uint32_t i = 0; i != numBuffers; i++) {
    // always start checking with the oldest submitted buffer, then wrap around
    CommandBufferWrapper& buf = buffers_[(i + lastSubmitHandle_.bufferIndex_ + 1) % numBuffers];

    if (buf.cmdBuf_ == VK_NULL_HANDLE || buf.isEncoding_) {
      continue;
    }

    const VkResult result = vkWaitForFences(device_, 1, &buf.fence_, VK_TRUE, 0);

    if (result == VK_SUCCESS) {
      VK_ASSERT(vkResetCommandBuffer(buf.cmdBuf_, VkCommandBufferResetFlags{0}));
      VK_ASSERT(vkResetFences(device_, 1, &buf.fence_));
      buf.cmdBuf_ = VK_NULL_HANDLE;
      numAvailableCommandBuffers_++;
    } else {
      if (result != VK_TIMEOUT) {
        VK_ASSERT(result);
      }
    }
  }
}

const lvk::VulkanImmediateCommands::CommandBufferWrapper& lvk::VulkanImmediateCommands::acquire() {
  LVK_PROFILER_FUNCTION();

  if (!numAvailableCommandBuffers_) {
    purge();
  }

  while (!numAvailableCommandBuffers_) {
    LLOGL("Waiting for command buffers...\n");
    LVK_PROFILER_ZONE("Waiting for command buffers...", LVK_PROFILER_COLOR_WAIT);
    purge();
    LVK_PROFILER_ZONE_END();
  }

  VulkanImmediateCommands::CommandBufferWrapper* current = nullptr;

  // we are ok with any available buffer
  for (CommandBufferWrapper& buf : buffers_) {
    if (buf.cmdBuf_ == VK_NULL_HANDLE) {
      current = &buf;
      break;
    }
  }

  // make clang happy
  assert(current);

  LVK_ASSERT_MSG(numAvailableCommandBuffers_, "No available command buffers");
  LVK_ASSERT_MSG(current, "No available command buffers");
  LVK_ASSERT(current->cmdBufAllocated_ != VK_NULL_HANDLE);

  current->handle_.submitId_ = submitCounter_;
  numAvailableCommandBuffers_--;

  current->cmdBuf_ = current->cmdBufAllocated_;
  current->isEncoding_ = true;
  const VkCommandBufferBeginInfo bi = {
      .sType = VK_STRUCTURE_TYPE_COMMAND_BUFFER_BEGIN_INFO,
      .flags = VK_COMMAND_BUFFER_USAGE_ONE_TIME_SUBMIT_BIT,
  };
  VK_ASSERT(vkBeginCommandBuffer(current->cmdBuf_, &bi));

  nextSubmitHandle_ = current->handle_;

  return *current;
}

void lvk::VulkanImmediateCommands::wait(const SubmitHandle handle) {
  LVK_PROFILER_FUNCTION_COLOR(LVK_PROFILER_COLOR_WAIT);

  if (handle.empty()) {
    vkDeviceWaitIdle(device_);
    return;
  }

  if (isReady(handle)) {
    return;
  }

  if (!LVK_VERIFY(!buffers_[handle.bufferIndex_].isEncoding_)) {
    // we are waiting for a buffer which has not been submitted - this is probably a logic error somewhere in the calling code
    return;
  }

  VK_ASSERT(vkWaitForFences(device_, 1, &buffers_[handle.bufferIndex_].fence_, VK_TRUE, UINT64_MAX));

  purge();
}

void lvk::VulkanImmediateCommands::waitAll() {
  LVK_PROFILER_FUNCTION_COLOR(LVK_PROFILER_COLOR_WAIT);

  VkFence fences[kMaxCommandBuffers];

  uint32_t numFences = 0;

  for (const CommandBufferWrapper& buf : buffers_) {
    if (buf.cmdBuf_ != VK_NULL_HANDLE && !buf.isEncoding_) {
      fences[numFences++] = buf.fence_;
    }
  }

  if (numFences) {
    VK_ASSERT(vkWaitForFences(device_, numFences, fences, VK_TRUE, UINT64_MAX));
  }

  purge();
}

bool lvk::VulkanImmediateCommands::isReady(const SubmitHandle handle, bool fastCheckNoVulkan) const {
  LVK_ASSERT(handle.bufferIndex_ < kMaxCommandBuffers);

  if (handle.empty()) {
    // a null handle
    return true;
  }

  const CommandBufferWrapper& buf = buffers_[handle.bufferIndex_];

  if (buf.cmdBuf_ == VK_NULL_HANDLE) {
    // already recycled and not yet reused
    return true;
  }

  if (buf.handle_.submitId_ != handle.submitId_) {
    // already recycled and reused by another command buffer
    return true;
  }

  if (fastCheckNoVulkan) {
    // do not ask the Vulkan API about it, just let it retire naturally (when submitId for this bufferIndex gets incremented)
    return false;
  }

  return vkWaitForFences(device_, 1, &buf.fence_, VK_TRUE, 0) == VK_SUCCESS;
}

lvk::SubmitHandle lvk::VulkanImmediateCommands::submit(const CommandBufferWrapper& wrapper) {
  LVK_PROFILER_FUNCTION_COLOR(LVK_PROFILER_COLOR_SUBMIT);
  LVK_ASSERT(wrapper.isEncoding_);
  VK_ASSERT(vkEndCommandBuffer(wrapper.cmdBuf_));

  VkSemaphoreSubmitInfo waitSemaphores[] = {{}, {}};
  uint32_t numWaitSemaphores = 0;
  if (waitSemaphore_.semaphore) {
    waitSemaphores[numWaitSemaphores++] = waitSemaphore_;
  }
  if (lastSubmitSemaphore_.semaphore) {
    waitSemaphores[numWaitSemaphores++] = lastSubmitSemaphore_;
  }
  VkSemaphoreSubmitInfo signalSemaphores[] = {
      VkSemaphoreSubmitInfo{.sType = VK_STRUCTURE_TYPE_SEMAPHORE_SUBMIT_INFO,
                            .semaphore = wrapper.semaphore_,
                            .stageMask = VK_PIPELINE_STAGE_ALL_COMMANDS_BIT},
      {},
  };
  uint32_t numSignalSemaphores = 1;
  if (signalSemaphore_.semaphore) {
    signalSemaphores[numSignalSemaphores++] = signalSemaphore_;
  }

  LVK_PROFILER_ZONE("vkQueueSubmit2()", LVK_PROFILER_COLOR_SUBMIT);
#if LVK_VULKAN_PRINT_COMMANDS
  LLOGL("%p vkQueueSubmit2()\n\n", wrapper.cmdBuf_);
#endif // LVK_VULKAN_PRINT_COMMANDS
  const VkCommandBufferSubmitInfo bufferSI = {
      .sType = VK_STRUCTURE_TYPE_COMMAND_BUFFER_SUBMIT_INFO,
      .commandBuffer = wrapper.cmdBuf_,
  };
  const VkSubmitInfo2 si = {
      .sType = VK_STRUCTURE_TYPE_SUBMIT_INFO_2,
      .waitSemaphoreInfoCount = numWaitSemaphores,
      .pWaitSemaphoreInfos = waitSemaphores,
      .commandBufferInfoCount = 1u,
      .pCommandBufferInfos = &bufferSI,
      .signalSemaphoreInfoCount = numSignalSemaphores,
      .pSignalSemaphoreInfos = signalSemaphores,
  };
  VK_ASSERT(vkQueueSubmit2(queue_, 1u, &si, wrapper.fence_));
  LVK_PROFILER_ZONE_END();

  lastSubmitSemaphore_.semaphore = wrapper.semaphore_;
  lastSubmitHandle_ = wrapper.handle_;
  waitSemaphore_.semaphore = VK_NULL_HANDLE;
  signalSemaphore_.semaphore = VK_NULL_HANDLE;

  // reset
  const_cast<CommandBufferWrapper&>(wrapper).isEncoding_ = false;
  submitCounter_++;

  if (!submitCounter_) {
    // skip the 0 value - when uint32_t wraps around (null SubmitHandle)
    submitCounter_++;
  }

  return lastSubmitHandle_;
}

void lvk::VulkanImmediateCommands::waitSemaphore(VkSemaphore semaphore) {
  LVK_ASSERT(waitSemaphore_.semaphore == VK_NULL_HANDLE);

  waitSemaphore_.semaphore = semaphore;
}

void lvk::VulkanImmediateCommands::signalSemaphore(VkSemaphore semaphore, uint64_t signalValue) {
  LVK_ASSERT(signalSemaphore_.semaphore == VK_NULL_HANDLE);

  signalSemaphore_.semaphore = semaphore;
  signalSemaphore_.value = signalValue;
}

VkSemaphore lvk::VulkanImmediateCommands::acquireLastSubmitSemaphore() {
  return std::exchange(lastSubmitSemaphore_.semaphore, VK_NULL_HANDLE);
}

VkFence lvk::VulkanImmediateCommands::getVkFence(lvk::SubmitHandle handle) const {
  if (handle.empty()) {
    return VK_NULL_HANDLE;
  }

  return buffers_[handle.bufferIndex_].fence_;
}

lvk::SubmitHandle lvk::VulkanImmediateCommands::getLastSubmitHandle() const {
  return lastSubmitHandle_;
}

lvk::SubmitHandle lvk::VulkanImmediateCommands::getNextSubmitHandle() const {
  return nextSubmitHandle_;
}

lvk::VulkanPipelineBuilder::VulkanPipelineBuilder() :
  vertexInputState_(VkPipelineVertexInputStateCreateInfo{
      .sType = VK_STRUCTURE_TYPE_PIPELINE_VERTEX_INPUT_STATE_CREATE_INFO,
      .vertexBindingDescriptionCount = 0,
      .pVertexBindingDescriptions = nullptr,
      .vertexAttributeDescriptionCount = 0,
      .pVertexAttributeDescriptions = nullptr,
  }),
  inputAssembly_({
      .sType = VK_STRUCTURE_TYPE_PIPELINE_INPUT_ASSEMBLY_STATE_CREATE_INFO,
      .flags = 0,
      .topology = VK_PRIMITIVE_TOPOLOGY_TRIANGLE_LIST,
      .primitiveRestartEnable = VK_FALSE,
  }),
  tessellationState_({
      .sType = VK_STRUCTURE_TYPE_PIPELINE_TESSELLATION_STATE_CREATE_INFO,
      .flags = 0,
      .patchControlPoints = 0,
  }),
  rasterizationState_({
      .sType = VK_STRUCTURE_TYPE_PIPELINE_RASTERIZATION_STATE_CREATE_INFO,
      .flags = 0,
      .depthClampEnable = VK_FALSE,
      .rasterizerDiscardEnable = VK_FALSE,
      .polygonMode = VK_POLYGON_MODE_FILL,
      .cullMode = VK_CULL_MODE_NONE,
      .frontFace = VK_FRONT_FACE_COUNTER_CLOCKWISE,
      .depthBiasEnable = VK_FALSE,
      .depthBiasConstantFactor = 0.0f,
      .depthBiasClamp = 0.0f,
      .depthBiasSlopeFactor = 0.0f,
      .lineWidth = 1.0f,
  }),
  multisampleState_({
      .sType = VK_STRUCTURE_TYPE_PIPELINE_MULTISAMPLE_STATE_CREATE_INFO,
      .rasterizationSamples = VK_SAMPLE_COUNT_1_BIT,
      .sampleShadingEnable = VK_FALSE,
      .minSampleShading = 0.0f,
      .pSampleMask = nullptr,
      .alphaToCoverageEnable = VK_FALSE,
      .alphaToOneEnable = VK_FALSE,
  }),
  depthStencilState_({
      .sType = VK_STRUCTURE_TYPE_PIPELINE_DEPTH_STENCIL_STATE_CREATE_INFO,
      .pNext = NULL,
      .flags = 0,
      .depthTestEnable = VK_FALSE,
      .depthWriteEnable = VK_FALSE,
      .depthCompareOp = VK_COMPARE_OP_LESS,
      .depthBoundsTestEnable = VK_FALSE,
      .stencilTestEnable = VK_FALSE,
      .front =
          {
              .failOp = VK_STENCIL_OP_KEEP,
              .passOp = VK_STENCIL_OP_KEEP,
              .depthFailOp = VK_STENCIL_OP_KEEP,
              .compareOp = VK_COMPARE_OP_NEVER,
              .compareMask = 0,
              .writeMask = 0,
              .reference = 0,
          },
      .back =
          {
              .failOp = VK_STENCIL_OP_KEEP,
              .passOp = VK_STENCIL_OP_KEEP,
              .depthFailOp = VK_STENCIL_OP_KEEP,
              .compareOp = VK_COMPARE_OP_NEVER,
              .compareMask = 0,
              .writeMask = 0,
              .reference = 0,
          },
      .minDepthBounds = 0.0f,
      .maxDepthBounds = 1.0f,
  }) {}

lvk::VulkanPipelineBuilder& lvk::VulkanPipelineBuilder::dynamicState(VkDynamicState state) {
  LVK_ASSERT(numDynamicStates_ < LVK_MAX_DYNAMIC_STATES);
  dynamicStates_[numDynamicStates_++] = state;
  return *this;
}

lvk::VulkanPipelineBuilder& lvk::VulkanPipelineBuilder::primitiveTopology(VkPrimitiveTopology topology) {
  inputAssembly_.topology = topology;
  return *this;
}

lvk::VulkanPipelineBuilder& lvk::VulkanPipelineBuilder::rasterizationSamples(VkSampleCountFlagBits samples, float minSampleShading) {
  multisampleState_.rasterizationSamples = samples;
  multisampleState_.sampleShadingEnable = minSampleShading > 0 ? VK_TRUE : VK_FALSE;
  multisampleState_.minSampleShading = minSampleShading;
  return *this;
}

lvk::VulkanPipelineBuilder& lvk::VulkanPipelineBuilder::cullMode(VkCullModeFlags mode) {
  rasterizationState_.cullMode = mode;
  return *this;
}

lvk::VulkanPipelineBuilder& lvk::VulkanPipelineBuilder::frontFace(VkFrontFace mode) {
  rasterizationState_.frontFace = mode;
  return *this;
}

lvk::VulkanPipelineBuilder& lvk::VulkanPipelineBuilder::polygonMode(VkPolygonMode mode) {
  rasterizationState_.polygonMode = mode;
  return *this;
}

lvk::VulkanPipelineBuilder& lvk::VulkanPipelineBuilder::vertexInputState(const VkPipelineVertexInputStateCreateInfo& state) {
  vertexInputState_ = state;
  return *this;
}

lvk::VulkanPipelineBuilder& lvk::VulkanPipelineBuilder::colorAttachments(const VkPipelineColorBlendAttachmentState* states,
                                                                         const VkFormat* formats,
                                                                         uint32_t numColorAttachments) {
  LVK_ASSERT(states);
  LVK_ASSERT(formats);
  LVK_ASSERT(numColorAttachments <= LVK_ARRAY_NUM_ELEMENTS(colorBlendAttachmentStates_));
  LVK_ASSERT(numColorAttachments <= LVK_ARRAY_NUM_ELEMENTS(colorAttachmentFormats_));
  for (uint32_t i = 0; i != numColorAttachments; i++) {
    colorBlendAttachmentStates_[i] = states[i];
    colorAttachmentFormats_[i] = formats[i];
  }
  numColorAttachments_ = numColorAttachments;
  return *this;
}

lvk::VulkanPipelineBuilder& lvk::VulkanPipelineBuilder::depthAttachmentFormat(VkFormat format) {
  depthAttachmentFormat_ = format;
  return *this;
}

lvk::VulkanPipelineBuilder& lvk::VulkanPipelineBuilder::stencilAttachmentFormat(VkFormat format) {
  stencilAttachmentFormat_ = format;
  return *this;
}

lvk::VulkanPipelineBuilder& lvk::VulkanPipelineBuilder::patchControlPoints(uint32_t numPoints) {
  tessellationState_.patchControlPoints = numPoints;
  return *this;
}

lvk::VulkanPipelineBuilder& lvk::VulkanPipelineBuilder::shaderStage(VkPipelineShaderStageCreateInfo stage) {
  if (stage.module != VK_NULL_HANDLE) {
    LVK_ASSERT(numShaderStages_ < LVK_ARRAY_NUM_ELEMENTS(shaderStages_));
    shaderStages_[numShaderStages_++] = stage;
  }
  return *this;
}

lvk::VulkanPipelineBuilder& lvk::VulkanPipelineBuilder::stencilStateOps(VkStencilFaceFlags faceMask,
                                                                        VkStencilOp failOp,
                                                                        VkStencilOp passOp,
                                                                        VkStencilOp depthFailOp,
                                                                        VkCompareOp compareOp) {
  depthStencilState_.stencilTestEnable = depthStencilState_.stencilTestEnable == VK_TRUE || failOp != VK_STENCIL_OP_KEEP ||
                                                 passOp != VK_STENCIL_OP_KEEP || depthFailOp != VK_STENCIL_OP_KEEP ||
                                                 compareOp != VK_COMPARE_OP_ALWAYS
                                             ? VK_TRUE
                                             : VK_FALSE;

  if (faceMask & VK_STENCIL_FACE_FRONT_BIT) {
    VkStencilOpState& s = depthStencilState_.front;
    s.failOp = failOp;
    s.passOp = passOp;
    s.depthFailOp = depthFailOp;
    s.compareOp = compareOp;
  }

  if (faceMask & VK_STENCIL_FACE_BACK_BIT) {
    VkStencilOpState& s = depthStencilState_.back;
    s.failOp = failOp;
    s.passOp = passOp;
    s.depthFailOp = depthFailOp;
    s.compareOp = compareOp;
  }
  return *this;
}

lvk::VulkanPipelineBuilder& lvk::VulkanPipelineBuilder::stencilMasks(VkStencilFaceFlags faceMask,
                                                                     uint32_t compareMask,
                                                                     uint32_t writeMask,
                                                                     uint32_t reference) {
  if (faceMask & VK_STENCIL_FACE_FRONT_BIT) {
    VkStencilOpState& s = depthStencilState_.front;
    s.compareMask = compareMask;
    s.writeMask = writeMask;
    s.reference = reference;
  }

  if (faceMask & VK_STENCIL_FACE_BACK_BIT) {
    VkStencilOpState& s = depthStencilState_.back;
    s.compareMask = compareMask;
    s.writeMask = writeMask;
    s.reference = reference;
  }
  return *this;
}

VkResult lvk::VulkanPipelineBuilder::build(VkDevice device,
                                           VkPipelineCache pipelineCache,
                                           VkPipelineLayout pipelineLayout,
                                           VkPipeline* outPipeline,
                                           const char* debugName) noexcept {
  const VkPipelineDynamicStateCreateInfo dynamicState = {
      .sType = VK_STRUCTURE_TYPE_PIPELINE_DYNAMIC_STATE_CREATE_INFO,
      .dynamicStateCount = numDynamicStates_,
      .pDynamicStates = dynamicStates_,
  };
  // viewport and scissor can be NULL if the viewport state is dynamic
  // https://www.khronos.org/registry/vulkan/specs/1.3-extensions/man/html/VkPipelineViewportStateCreateInfo.html
  const VkPipelineViewportStateCreateInfo viewportState = {
      .sType = VK_STRUCTURE_TYPE_PIPELINE_VIEWPORT_STATE_CREATE_INFO,
      .viewportCount = 1,
      .pViewports = nullptr,
      .scissorCount = 1,
      .pScissors = nullptr,
  };
  const VkPipelineColorBlendStateCreateInfo colorBlendState = {
      .sType = VK_STRUCTURE_TYPE_PIPELINE_COLOR_BLEND_STATE_CREATE_INFO,
      .logicOpEnable = VK_FALSE,
      .logicOp = VK_LOGIC_OP_COPY,
      .attachmentCount = numColorAttachments_,
      .pAttachments = colorBlendAttachmentStates_,
  };
  const VkPipelineRenderingCreateInfo renderingInfo = {
      .sType = VK_STRUCTURE_TYPE_PIPELINE_RENDERING_CREATE_INFO_KHR,
      .pNext = nullptr,
      .colorAttachmentCount = numColorAttachments_,
      .pColorAttachmentFormats = colorAttachmentFormats_,
      .depthAttachmentFormat = depthAttachmentFormat_,
      .stencilAttachmentFormat = stencilAttachmentFormat_,
  };

  const VkGraphicsPipelineCreateInfo ci = {
      .sType = VK_STRUCTURE_TYPE_GRAPHICS_PIPELINE_CREATE_INFO,
      .pNext = &renderingInfo,
      .flags = 0,
      .stageCount = numShaderStages_,
      .pStages = shaderStages_,
      .pVertexInputState = &vertexInputState_,
      .pInputAssemblyState = &inputAssembly_,
      .pTessellationState = &tessellationState_,
      .pViewportState = &viewportState,
      .pRasterizationState = &rasterizationState_,
      .pMultisampleState = &multisampleState_,
      .pDepthStencilState = &depthStencilState_,
      .pColorBlendState = &colorBlendState,
      .pDynamicState = &dynamicState,
      .layout = pipelineLayout,
      .renderPass = VK_NULL_HANDLE,
      .subpass = 0,
      .basePipelineHandle = VK_NULL_HANDLE,
      .basePipelineIndex = -1,
  };

  const VkResult result = vkCreateGraphicsPipelines(device, pipelineCache, 1, &ci, nullptr, outPipeline);

  if (!LVK_VERIFY(result == VK_SUCCESS)) {
    return result;
  }

  numPipelinesCreated_++;

  // set debug name
  return lvk::setDebugObjectName(device, VK_OBJECT_TYPE_PIPELINE, (uint64_t)*outPipeline, debugName);
}

lvk::CommandBuffer::CommandBuffer(VulkanContext* ctx) : ctx_(ctx), wrapper_(&ctx_->immediate_->acquire()) {}

lvk::CommandBuffer::~CommandBuffer() {
  // did you forget to call cmdEndRendering()?
  LVK_ASSERT(!isRendering_);
}

void lvk::CommandBuffer::transitionToShaderReadOnly(TextureHandle handle) const {
  LVK_PROFILER_FUNCTION();

  const lvk::VulkanImage& img = *ctx_->texturesPool_.get(handle);

  LVK_ASSERT(!img.isSwapchainImage_);

  // transition only non-multisampled images - MSAA images cannot be accessed from shaders
  if (img.vkSamples_ == VK_SAMPLE_COUNT_1_BIT) {
    const VkImageAspectFlags flags = img.getImageAspectFlags();
    VkPipelineStageFlags srcStage = 0;
    if (img.isSampledImage()) {
      srcStage |= isDepthOrStencilVkFormat(img.vkImageFormat_) ? VK_PIPELINE_STAGE_LATE_FRAGMENT_TESTS_BIT
                                                               : VK_PIPELINE_STAGE_COLOR_ATTACHMENT_OUTPUT_BIT;
    }
    if (img.isStorageImage()) {
      srcStage |= VK_PIPELINE_STAGE_COMPUTE_SHADER_BIT;
    }
    // set the result of the previous render pass
    img.transitionLayout(wrapper_->cmdBuf_,
                         img.isSampledImage() ? VK_IMAGE_LAYOUT_SHADER_READ_ONLY_OPTIMAL : VK_IMAGE_LAYOUT_GENERAL,
                         srcStage,
                         VK_PIPELINE_STAGE_FRAGMENT_SHADER_BIT | VK_PIPELINE_STAGE_COMPUTE_SHADER_BIT, // wait for subsequent
                                                                                                       // fragment/compute shaders
                         VkImageSubresourceRange{flags, 0, VK_REMAINING_MIP_LEVELS, 0, VK_REMAINING_ARRAY_LAYERS});
  }
}

void lvk::CommandBuffer::cmdBindRayTracingPipeline(lvk::RayTracingPipelineHandle handle) {
  LVK_PROFILER_FUNCTION();

  if (!LVK_VERIFY(!handle.empty() && ctx_->hasRayTracingPipeline_)) {
    return;
  }

  currentPipelineGraphics_ = {};
  currentPipelineCompute_ = {};
  currentPipelineRayTracing_ = handle;

  VkPipeline pipeline = ctx_->getVkPipeline(handle);

  const lvk::RayTracingPipelineState* rtps = ctx_->rayTracingPipelinesPool_.get(handle);

  LVK_ASSERT(rtps);
  LVK_ASSERT(pipeline != VK_NULL_HANDLE);

  if (lastPipelineBound_ != pipeline) {
    lastPipelineBound_ = pipeline;
    vkCmdBindPipeline(wrapper_->cmdBuf_, VK_PIPELINE_BIND_POINT_RAY_TRACING_KHR, pipeline);
    ctx_->checkAndUpdateDescriptorSets();
    ctx_->bindDefaultDescriptorSets(wrapper_->cmdBuf_, VK_PIPELINE_BIND_POINT_RAY_TRACING_KHR, rtps->pipelineLayout_);
  }
}

void lvk::CommandBuffer::cmdBindComputePipeline(lvk::ComputePipelineHandle handle) {
  LVK_PROFILER_FUNCTION();

  if (!LVK_VERIFY(!handle.empty())) {
    return;
  }

  currentPipelineGraphics_ = {};
  currentPipelineCompute_ = handle;
  currentPipelineRayTracing_ = {};

  VkPipeline pipeline = ctx_->getVkPipeline(handle);

  const lvk::ComputePipelineState* cps = ctx_->computePipelinesPool_.get(handle);

  LVK_ASSERT(cps);
  LVK_ASSERT(pipeline != VK_NULL_HANDLE);

  if (lastPipelineBound_ != pipeline) {
    lastPipelineBound_ = pipeline;
    vkCmdBindPipeline(wrapper_->cmdBuf_, VK_PIPELINE_BIND_POINT_COMPUTE, pipeline);
    ctx_->checkAndUpdateDescriptorSets();
    ctx_->bindDefaultDescriptorSets(wrapper_->cmdBuf_, VK_PIPELINE_BIND_POINT_COMPUTE, cps->pipelineLayout_);
  }
}

void lvk::CommandBuffer::cmdDispatchThreadGroups(const Dimensions& threadgroupCount, const Dependencies& deps) {
  LVK_PROFILER_FUNCTION();
  LVK_PROFILER_GPU_ZONE("cmdDispatchThreadGroups()", ctx_, wrapper_->cmdBuf_, LVK_PROFILER_COLOR_CMD_DISPATCH);

  LVK_ASSERT(!isRendering_);

  for (uint32_t i = 0; i != Dependencies::LVK_MAX_SUBMIT_DEPENDENCIES && deps.textures[i]; i++) {
    useComputeTexture(deps.textures[i], VK_PIPELINE_STAGE_COMPUTE_SHADER_BIT);
  }
  for (uint32_t i = 0; i != Dependencies::LVK_MAX_SUBMIT_DEPENDENCIES && deps.buffers[i]; i++) {
    const lvk::VulkanBuffer* buf = ctx_->buffersPool_.get(deps.buffers[i]);
    LVK_ASSERT_MSG(buf->vkUsageFlags_ & VK_BUFFER_USAGE_STORAGE_BUFFER_BIT,
                   "Did you forget to specify BufferUsageBits_Storage on your buffer?");
    bufferBarrier(
        deps.buffers[i], VK_PIPELINE_STAGE_VERTEX_SHADER_BIT | VK_PIPELINE_STAGE_FRAGMENT_SHADER_BIT, VK_PIPELINE_STAGE_COMPUTE_SHADER_BIT);
  }

  vkCmdDispatch(wrapper_->cmdBuf_, threadgroupCount.width, threadgroupCount.height, threadgroupCount.depth);
}

void lvk::CommandBuffer::cmdPushDebugGroupLabel(const char* label, uint32_t colorRGBA) const {
  LVK_ASSERT(label);

  if (!label || !vkCmdBeginDebugUtilsLabelEXT) {
    return;
  }
  const VkDebugUtilsLabelEXT utilsLabel = {
      .sType = VK_STRUCTURE_TYPE_DEBUG_UTILS_LABEL_EXT,
      .pNext = nullptr,
      .pLabelName = label,
      .color = {float((colorRGBA >> 0) & 0xff) / 255.0f,
                float((colorRGBA >> 8) & 0xff) / 255.0f,
                float((colorRGBA >> 16) & 0xff) / 255.0f,
                float((colorRGBA >> 24) & 0xff) / 255.0f},
  };
  vkCmdBeginDebugUtilsLabelEXT(wrapper_->cmdBuf_, &utilsLabel);
}

void lvk::CommandBuffer::cmdInsertDebugEventLabel(const char* label, uint32_t colorRGBA) const {
  LVK_ASSERT(label);

  if (!label || !vkCmdInsertDebugUtilsLabelEXT) {
    return;
  }
  const VkDebugUtilsLabelEXT utilsLabel = {
      .sType = VK_STRUCTURE_TYPE_DEBUG_UTILS_LABEL_EXT,
      .pNext = nullptr,
      .pLabelName = label,
      .color = {float((colorRGBA >> 0) & 0xff) / 255.0f,
                float((colorRGBA >> 8) & 0xff) / 255.0f,
                float((colorRGBA >> 16) & 0xff) / 255.0f,
                float((colorRGBA >> 24) & 0xff) / 255.0f},
  };
  vkCmdInsertDebugUtilsLabelEXT(wrapper_->cmdBuf_, &utilsLabel);
}

void lvk::CommandBuffer::cmdPopDebugGroupLabel() const {
  if (!vkCmdEndDebugUtilsLabelEXT) {
    return;
  }
  vkCmdEndDebugUtilsLabelEXT(wrapper_->cmdBuf_);
}

void lvk::CommandBuffer::useComputeTexture(TextureHandle handle, VkPipelineStageFlags dstStage) {
  LVK_PROFILER_FUNCTION_COLOR(LVK_PROFILER_COLOR_BARRIER);

  LVK_ASSERT(!handle.empty());
  lvk::VulkanImage& tex = *ctx_->texturesPool_.get(handle);

  if (!tex.isStorageImage()) {
    LVK_ASSERT_MSG(false, "Did you forget to specify TextureUsageBits::Storage on your texture?");
    return;
  }

  // "frame graph" heuristics: if we are already in VK_IMAGE_LAYOUT_GENERAL, wait for the previous compute shader
  const VkPipelineStageFlags srcStage = (tex.vkImageLayout_ == VK_IMAGE_LAYOUT_GENERAL) ? VK_PIPELINE_STAGE_COMPUTE_SHADER_BIT
                                                                                        : VK_PIPELINE_STAGE_BOTTOM_OF_PIPE_BIT;
  tex.transitionLayout(wrapper_->cmdBuf_,
                       VK_IMAGE_LAYOUT_GENERAL,
                       srcStage,
                       dstStage,
                       VkImageSubresourceRange{tex.getImageAspectFlags(), 0, VK_REMAINING_MIP_LEVELS, 0, VK_REMAINING_ARRAY_LAYERS});
}

void lvk::CommandBuffer::bufferBarrier(BufferHandle handle, VkPipelineStageFlags srcStage, VkPipelineStageFlags dstStage) {
  LVK_PROFILER_FUNCTION_COLOR(LVK_PROFILER_COLOR_BARRIER);

  lvk::VulkanBuffer* buf = ctx_->buffersPool_.get(handle);

  VkBufferMemoryBarrier barrier = {
      .sType = VK_STRUCTURE_TYPE_BUFFER_MEMORY_BARRIER,
      .srcAccessMask = 0,
      .dstAccessMask = 0,
      .srcQueueFamilyIndex = VK_QUEUE_FAMILY_IGNORED,
      .dstQueueFamilyIndex = VK_QUEUE_FAMILY_IGNORED,
      .buffer = buf->vkBuffer_,
      .offset = 0,
      .size = VK_WHOLE_SIZE,
  };

  if (srcStage & VK_PIPELINE_STAGE_TRANSFER_BIT) {
    barrier.srcAccessMask |= VK_ACCESS_TRANSFER_READ_BIT | VK_ACCESS_TRANSFER_WRITE_BIT;
  } else {
    barrier.srcAccessMask |= VK_ACCESS_SHADER_READ_BIT | VK_ACCESS_SHADER_WRITE_BIT;
  }

  if (dstStage & VK_PIPELINE_STAGE_TRANSFER_BIT) {
    barrier.dstAccessMask |= VK_ACCESS_TRANSFER_READ_BIT | VK_ACCESS_TRANSFER_WRITE_BIT;
  } else {
    barrier.dstAccessMask |= VK_ACCESS_SHADER_READ_BIT | VK_ACCESS_SHADER_WRITE_BIT;
  }
  if (dstStage & VK_PIPELINE_STAGE_DRAW_INDIRECT_BIT) {
    barrier.dstAccessMask |= VK_ACCESS_INDIRECT_COMMAND_READ_BIT;
  }
  if (buf->vkUsageFlags_ & VK_BUFFER_USAGE_INDEX_BUFFER_BIT) {
    barrier.dstAccessMask |= VK_ACCESS_INDEX_READ_BIT;
  }

  vkCmdPipelineBarrier(wrapper_->cmdBuf_, srcStage, dstStage, VkDependencyFlags{}, 0, nullptr, 1, &barrier, 0, nullptr);
}

void lvk::CommandBuffer::cmdBeginRendering(const lvk::RenderPass& renderPass, const lvk::Framebuffer& fb, const Dependencies& deps) {
  LVK_PROFILER_FUNCTION();

  LVK_ASSERT(!isRendering_);

  isRendering_ = true;

  for (uint32_t i = 0; i != Dependencies::LVK_MAX_SUBMIT_DEPENDENCIES && deps.textures[i]; i++) {
    transitionToShaderReadOnly(deps.textures[i]);
  }
  for (uint32_t i = 0; i != Dependencies::LVK_MAX_SUBMIT_DEPENDENCIES && deps.buffers[i]; i++) {
    VkPipelineStageFlags dstStageFlags = VK_PIPELINE_STAGE_VERTEX_SHADER_BIT | VK_PIPELINE_STAGE_FRAGMENT_SHADER_BIT;
    const lvk::VulkanBuffer* buf = ctx_->buffersPool_.get(deps.buffers[i]);
    LVK_ASSERT(buf);
    if ((buf->vkUsageFlags_ & VK_BUFFER_USAGE_INDEX_BUFFER_BIT) || (buf->vkUsageFlags_ & VK_BUFFER_USAGE_VERTEX_BUFFER_BIT)) {
      dstStageFlags |= VK_PIPELINE_STAGE_VERTEX_INPUT_BIT;
    }
    if (buf->vkUsageFlags_ & VK_BUFFER_USAGE_INDIRECT_BUFFER_BIT) {
      dstStageFlags |= VK_PIPELINE_STAGE_DRAW_INDIRECT_BIT;
    }
    bufferBarrier(deps.buffers[i], VK_PIPELINE_STAGE_COMPUTE_SHADER_BIT, dstStageFlags);
  }

  const uint32_t numFbColorAttachments = fb.getNumColorAttachments();
  const uint32_t numPassColorAttachments = renderPass.getNumColorAttachments();

  LVK_ASSERT(numPassColorAttachments == numFbColorAttachments);

  framebuffer_ = fb;

  // transition all the color attachments
  for (uint32_t i = 0; i != numFbColorAttachments; i++) {
    if (TextureHandle handle = fb.color[i].texture) {
      lvk::VulkanImage* colorTex = ctx_->texturesPool_.get(handle);
      transitionToColorAttachment(wrapper_->cmdBuf_, colorTex);
    }
    // handle MSAA
    if (TextureHandle handle = fb.color[i].resolveTexture) {
      lvk::VulkanImage* colorResolveTex = ctx_->texturesPool_.get(handle);
      transitionToColorAttachment(wrapper_->cmdBuf_, colorResolveTex);
    }
  }
  // transition depth-stencil attachment
  TextureHandle depthTex = fb.depthStencil.texture;
  if (depthTex) {
    const lvk::VulkanImage& depthImg = *ctx_->texturesPool_.get(depthTex);
    LVK_ASSERT_MSG(depthImg.vkImageFormat_ != VK_FORMAT_UNDEFINED, "Invalid depth attachment format");
    const VkImageAspectFlags flags = depthImg.getImageAspectFlags();
    depthImg.transitionLayout(wrapper_->cmdBuf_,
                              VK_IMAGE_LAYOUT_DEPTH_STENCIL_ATTACHMENT_OPTIMAL,
                              VK_PIPELINE_STAGE_LATE_FRAGMENT_TESTS_BIT | VK_PIPELINE_STAGE_EARLY_FRAGMENT_TESTS_BIT,
                              VK_PIPELINE_STAGE_TOP_OF_PIPE_BIT | VK_PIPELINE_STAGE_EARLY_FRAGMENT_TESTS_BIT, // wait for all subsequent
                                                                                                              // operations
                              VkImageSubresourceRange{flags, 0, VK_REMAINING_MIP_LEVELS, 0, VK_REMAINING_ARRAY_LAYERS});
  }

  VkSampleCountFlagBits samples = VK_SAMPLE_COUNT_1_BIT;
  uint32_t mipLevel = 0;
  uint32_t fbWidth = 0;
  uint32_t fbHeight = 0;

  VkRenderingAttachmentInfo colorAttachments[LVK_MAX_COLOR_ATTACHMENTS];

  for (uint32_t i = 0; i != numFbColorAttachments; i++) {
    const lvk::Framebuffer::AttachmentDesc& attachment = fb.color[i];
    LVK_ASSERT(!attachment.texture.empty());

    lvk::VulkanImage& colorTexture = *ctx_->texturesPool_.get(attachment.texture);
    const lvk::RenderPass::AttachmentDesc& descColor = renderPass.color[i];
    if (mipLevel && descColor.level) {
      LVK_ASSERT_MSG(descColor.level == mipLevel, "All color attachments should have the same mip-level");
    }
    const VkExtent3D dim = colorTexture.vkExtent_;
    if (fbWidth) {
      LVK_ASSERT_MSG(dim.width == fbWidth, "All attachments should have the same width");
    }
    if (fbHeight) {
      LVK_ASSERT_MSG(dim.height == fbHeight, "All attachments should have the same height");
    }
    mipLevel = descColor.level;
    fbWidth = dim.width;
    fbHeight = dim.height;
    samples = colorTexture.vkSamples_;
    colorAttachments[i] = {
        .sType = VK_STRUCTURE_TYPE_RENDERING_ATTACHMENT_INFO,
        .pNext = nullptr,
        .imageView = colorTexture.getOrCreateVkImageViewForFramebuffer(*ctx_, descColor.level, descColor.layer),
        .imageLayout = VK_IMAGE_LAYOUT_COLOR_ATTACHMENT_OPTIMAL,
        .resolveMode = (samples > 1) ? VK_RESOLVE_MODE_AVERAGE_BIT : VK_RESOLVE_MODE_NONE,
        .resolveImageView = VK_NULL_HANDLE,
        .resolveImageLayout = VK_IMAGE_LAYOUT_UNDEFINED,
        .loadOp = loadOpToVkAttachmentLoadOp(descColor.loadOp),
        .storeOp = storeOpToVkAttachmentStoreOp(descColor.storeOp),
        .clearValue =
            {.color = {.float32 = {descColor.clearColor[0], descColor.clearColor[1], descColor.clearColor[2], descColor.clearColor[3]}}},
    };
    // handle MSAA
    if (descColor.storeOp == StoreOp_MsaaResolve) {
      LVK_ASSERT(samples > 1);
      LVK_ASSERT_MSG(!attachment.resolveTexture.empty(), "Framebuffer attachment should contain a resolve texture");
      lvk::VulkanImage& colorResolveTexture = *ctx_->texturesPool_.get(attachment.resolveTexture);
      colorAttachments[i].resolveImageView =
          colorResolveTexture.getOrCreateVkImageViewForFramebuffer(*ctx_, descColor.level, descColor.layer);
      colorAttachments[i].resolveImageLayout = VK_IMAGE_LAYOUT_COLOR_ATTACHMENT_OPTIMAL;
    }
  }

  VkRenderingAttachmentInfo depthAttachment = {};

  if (fb.depthStencil.texture) {
    lvk::VulkanImage& depthTexture = *ctx_->texturesPool_.get(fb.depthStencil.texture);
    const RenderPass::AttachmentDesc& descDepth = renderPass.depth;
    LVK_ASSERT_MSG(descDepth.level == mipLevel, "Depth attachment should have the same mip-level as color attachments");
    depthAttachment = {
        .sType = VK_STRUCTURE_TYPE_RENDERING_ATTACHMENT_INFO,
        .pNext = nullptr,
        .imageView = depthTexture.getOrCreateVkImageViewForFramebuffer(*ctx_, descDepth.level, descDepth.layer),
        .imageLayout = VK_IMAGE_LAYOUT_DEPTH_STENCIL_ATTACHMENT_OPTIMAL,
        .resolveMode = VK_RESOLVE_MODE_NONE,
        .resolveImageView = VK_NULL_HANDLE,
        .resolveImageLayout = VK_IMAGE_LAYOUT_UNDEFINED,
        .loadOp = loadOpToVkAttachmentLoadOp(descDepth.loadOp),
        .storeOp = storeOpToVkAttachmentStoreOp(descDepth.storeOp),
        .clearValue = {.depthStencil = {.depth = descDepth.clearDepth, .stencil = descDepth.clearStencil}},
    };
    // handle depth MSAA
    if (descDepth.storeOp == StoreOp_MsaaResolve) {
      LVK_ASSERT(depthTexture.vkSamples_ == samples);
      const lvk::Framebuffer::AttachmentDesc& attachment = fb.depthStencil;
      LVK_ASSERT_MSG(!attachment.resolveTexture.empty(), "Framebuffer depth attachment should contain a resolve texture");
      lvk::VulkanImage& depthResolveTexture = *ctx_->texturesPool_.get(attachment.resolveTexture);
      depthAttachment.resolveImageView = depthResolveTexture.getOrCreateVkImageViewForFramebuffer(*ctx_, descDepth.level, descDepth.layer);
      depthAttachment.resolveImageLayout = VK_IMAGE_LAYOUT_DEPTH_STENCIL_ATTACHMENT_OPTIMAL;
      depthAttachment.resolveMode = VK_RESOLVE_MODE_AVERAGE_BIT;
    }
    const VkExtent3D dim = depthTexture.vkExtent_;
    if (fbWidth) {
      LVK_ASSERT_MSG(dim.width == fbWidth, "All attachments should have the same width");
    }
    if (fbHeight) {
      LVK_ASSERT_MSG(dim.height == fbHeight, "All attachments should have the same height");
    }
    mipLevel = descDepth.level;
    fbWidth = dim.width;
    fbHeight = dim.height;
  }

  const uint32_t width = std::max(fbWidth >> mipLevel, 1u);
  const uint32_t height = std::max(fbHeight >> mipLevel, 1u);
  const lvk::Viewport viewport = {0.0f, 0.0f, (float)width, (float)height, 0.0f, +1.0f};
  const lvk::ScissorRect scissor = {0, 0, width, height};

  VkRenderingAttachmentInfo stencilAttachment = depthAttachment;

  const bool isStencilFormat = renderPass.stencil.loadOp != lvk::LoadOp_Invalid;

  const VkRenderingInfo renderingInfo = {
      .sType = VK_STRUCTURE_TYPE_RENDERING_INFO,
      .pNext = nullptr,
      .flags = 0,
      .renderArea = {VkOffset2D{(int32_t)scissor.x, (int32_t)scissor.y}, VkExtent2D{scissor.width, scissor.height}},
      .layerCount = 1,
      .viewMask = 0,
      .colorAttachmentCount = numFbColorAttachments,
      .pColorAttachments = colorAttachments,
      .pDepthAttachment = depthTex ? &depthAttachment : nullptr,
      .pStencilAttachment = isStencilFormat ? &stencilAttachment : nullptr,
  };

  cmdBindViewport(viewport);
  cmdBindScissorRect(scissor);
  cmdBindDepthState({});

  ctx_->checkAndUpdateDescriptorSets();

  vkCmdSetDepthCompareOp(wrapper_->cmdBuf_, VK_COMPARE_OP_ALWAYS);
  vkCmdSetDepthBiasEnable(wrapper_->cmdBuf_, VK_FALSE);

  vkCmdBeginRendering(wrapper_->cmdBuf_, &renderingInfo);
}

void lvk::CommandBuffer::cmdEndRendering() {
  LVK_ASSERT(isRendering_);

  isRendering_ = false;

  vkCmdEndRendering(wrapper_->cmdBuf_);

  const uint32_t numFbColorAttachments = framebuffer_.getNumColorAttachments();

  // set image layouts after the render pass
  for (uint32_t i = 0; i != numFbColorAttachments; i++) {
    const lvk::Framebuffer::AttachmentDesc& attachment = framebuffer_.color[i];
    const VulkanImage& tex = *ctx_->texturesPool_.get(attachment.texture);
    // this must match the final layout of the render pass
    tex.vkImageLayout_ = VK_IMAGE_LAYOUT_COLOR_ATTACHMENT_OPTIMAL;
  }

  if (framebuffer_.depthStencil.texture) {
    const VulkanImage& tex = *ctx_->texturesPool_.get(framebuffer_.depthStencil.texture);
    // this must match the final layout of the render pass
    tex.vkImageLayout_ = VK_IMAGE_LAYOUT_DEPTH_STENCIL_ATTACHMENT_OPTIMAL;
  }

  framebuffer_ = {};
}

void lvk::CommandBuffer::cmdBindViewport(const Viewport& viewport) {
  // https://www.saschawillems.de/blog/2019/03/29/flipping-the-vulkan-viewport/
  const VkViewport vp = {
      .x = viewport.x, // float x;
      .y = viewport.height - viewport.y, // float y;
      .width = viewport.width, // float width;
      .height = -viewport.height, // float height;
      .minDepth = viewport.minDepth, // float minDepth;
      .maxDepth = viewport.maxDepth, // float maxDepth;
  };
  vkCmdSetViewport(wrapper_->cmdBuf_, 0, 1, &vp);
}

void lvk::CommandBuffer::cmdBindScissorRect(const ScissorRect& rect) {
  const VkRect2D scissor = {
      VkOffset2D{(int32_t)rect.x, (int32_t)rect.y},
      VkExtent2D{rect.width, rect.height},
  };
  vkCmdSetScissor(wrapper_->cmdBuf_, 0, 1, &scissor);
}

void lvk::CommandBuffer::cmdBindRenderPipeline(lvk::RenderPipelineHandle handle) {
  if (!LVK_VERIFY(!handle.empty())) {
    return;
  }

  currentPipelineGraphics_ = handle;
  currentPipelineCompute_ = {};
  currentPipelineRayTracing_ = {};

  const lvk::RenderPipelineState* rps = ctx_->renderPipelinesPool_.get(handle);

  LVK_ASSERT(rps);

  const bool hasDepthAttachmentPipeline = rps->desc_.depthFormat != Format_Invalid;
  const bool hasDepthAttachmentPass = !framebuffer_.depthStencil.texture.empty();

  if (hasDepthAttachmentPipeline != hasDepthAttachmentPass) {
    LVK_ASSERT(false);
    LLOGW("Make sure your render pass and render pipeline both have matching depth attachments");
  }

  VkPipeline pipeline = ctx_->getVkPipeline(handle);

  LVK_ASSERT(pipeline != VK_NULL_HANDLE);

  if (lastPipelineBound_ != pipeline) {
    lastPipelineBound_ = pipeline;
    vkCmdBindPipeline(wrapper_->cmdBuf_, VK_PIPELINE_BIND_POINT_GRAPHICS, pipeline);
    ctx_->bindDefaultDescriptorSets(wrapper_->cmdBuf_, VK_PIPELINE_BIND_POINT_GRAPHICS, rps->pipelineLayout_);
  }
}

void lvk::CommandBuffer::cmdBindDepthState(const DepthState& desc) {
  LVK_PROFILER_FUNCTION();

  const VkCompareOp op = compareOpToVkCompareOp(desc.compareOp);
  vkCmdSetDepthWriteEnable(wrapper_->cmdBuf_, desc.isDepthWriteEnabled ? VK_TRUE : VK_FALSE);
  vkCmdSetDepthTestEnable(wrapper_->cmdBuf_, op != VK_COMPARE_OP_ALWAYS || desc.isDepthWriteEnabled);

#if defined(ANDROID)
  // This is a workaround for the issue.
  // On Android (Mali-G715-Immortalis MC11 v1.r38p1-01eac0.c1a71ccca2acf211eb87c5db5322f569)
  // if depth-stencil texture is not set, call of vkCmdSetDepthCompareOp leads to disappearing of all content.
  if (!framebuffer_.depthStencil.texture) {
    return;
  }
#endif
  vkCmdSetDepthCompareOp(wrapper_->cmdBuf_, op);
}

void lvk::CommandBuffer::cmdBindVertexBuffer(uint32_t index, BufferHandle buffer, uint64_t bufferOffset) {
  LVK_PROFILER_FUNCTION();

  if (!LVK_VERIFY(!buffer.empty())) {
    return;
  }

  lvk::VulkanBuffer* buf = ctx_->buffersPool_.get(buffer);

  LVK_ASSERT(buf->vkUsageFlags_ & VK_BUFFER_USAGE_VERTEX_BUFFER_BIT);

  vkCmdBindVertexBuffers(wrapper_->cmdBuf_, index, 1, &buf->vkBuffer_, &bufferOffset);
}

void lvk::CommandBuffer::cmdBindIndexBuffer(BufferHandle indexBuffer, IndexFormat indexFormat, uint64_t indexBufferOffset) {
  lvk::VulkanBuffer* buf = ctx_->buffersPool_.get(indexBuffer);

  LVK_ASSERT(buf->vkUsageFlags_ & VK_BUFFER_USAGE_INDEX_BUFFER_BIT);

  const VkIndexType type = indexFormatToVkIndexType(indexFormat);
  vkCmdBindIndexBuffer(wrapper_->cmdBuf_, buf->vkBuffer_, indexBufferOffset, type);
}

void lvk::CommandBuffer::cmdPushConstants(const void* data, size_t size, size_t offset) {
  LVK_PROFILER_FUNCTION();

  LVK_ASSERT(size % 4 == 0); // VUID-vkCmdPushConstants-size-00369: size must be a multiple of 4

  // check push constant size is within max size
  const VkPhysicalDeviceLimits& limits = ctx_->getVkPhysicalDeviceProperties().limits;
  if (!LVK_VERIFY(size + offset <= limits.maxPushConstantsSize)) {
    LLOGW("Push constants size exceeded %u (max %u bytes)", size + offset, limits.maxPushConstantsSize);
  }

  if (currentPipelineGraphics_.empty() && currentPipelineCompute_.empty() && currentPipelineRayTracing_.empty()) {
    LVK_ASSERT_MSG(false, "No pipeline bound - cannot set push constants");
    return;
  }

  const lvk::RenderPipelineState* stateGraphics = ctx_->renderPipelinesPool_.get(currentPipelineGraphics_);
  const lvk::ComputePipelineState* stateCompute = ctx_->computePipelinesPool_.get(currentPipelineCompute_);
  const lvk::RayTracingPipelineState* stateRayTracing = ctx_->rayTracingPipelinesPool_.get(currentPipelineRayTracing_);

  LVK_ASSERT(stateGraphics || stateCompute || stateRayTracing);

  VkPipelineLayout layout = stateGraphics ? stateGraphics->pipelineLayout_
                                          : (stateCompute ? stateCompute->pipelineLayout_ : stateRayTracing->pipelineLayout_);
  VkShaderStageFlags shaderStageFlags = stateGraphics ? stateGraphics->shaderStageFlags_
                                                      : (stateCompute ? VK_SHADER_STAGE_COMPUTE_BIT : stateRayTracing->shaderStageFlags_);

  vkCmdPushConstants(wrapper_->cmdBuf_, layout, shaderStageFlags, (uint32_t)offset, (uint32_t)size, data);
}

void lvk::CommandBuffer::cmdFillBuffer(BufferHandle buffer, size_t bufferOffset, size_t size, uint32_t data) {
  LVK_PROFILER_FUNCTION();
  LVK_ASSERT(buffer.valid());
  LVK_ASSERT(size);
  LVK_ASSERT(size % 4 == 0);
  LVK_ASSERT(bufferOffset % 4 == 0);

  lvk::VulkanBuffer* buf = ctx_->buffersPool_.get(buffer);

  bufferBarrier(buffer, VK_PIPELINE_STAGE_ALL_COMMANDS_BIT, VK_PIPELINE_STAGE_TRANSFER_BIT);

  vkCmdFillBuffer(wrapper_->cmdBuf_, buf->vkBuffer_, bufferOffset, size, data);

  VkPipelineStageFlags dstStage = VK_PIPELINE_STAGE_VERTEX_SHADER_BIT;

  if (buf->vkUsageFlags_ & VK_BUFFER_USAGE_INDIRECT_BUFFER_BIT) {
    dstStage |= VK_PIPELINE_STAGE_DRAW_INDIRECT_BIT;
  }
  if (buf->vkUsageFlags_ & VK_BUFFER_USAGE_VERTEX_BUFFER_BIT) {
    dstStage |= VK_PIPELINE_STAGE_VERTEX_INPUT_BIT;
  }

  bufferBarrier(buffer, VK_PIPELINE_STAGE_TRANSFER_BIT, dstStage);
}

void lvk::CommandBuffer::cmdUpdateBuffer(BufferHandle buffer, size_t bufferOffset, size_t size, const void* data) {
  LVK_PROFILER_FUNCTION();
  LVK_ASSERT(buffer.valid());
  LVK_ASSERT(data);
  LVK_ASSERT(size && size <= 65536);
  LVK_ASSERT(size % 4 == 0);
  LVK_ASSERT(bufferOffset % 4 == 0);

  lvk::VulkanBuffer* buf = ctx_->buffersPool_.get(buffer);

  bufferBarrier(buffer, VK_PIPELINE_STAGE_ALL_COMMANDS_BIT, VK_PIPELINE_STAGE_TRANSFER_BIT);

  vkCmdUpdateBuffer(wrapper_->cmdBuf_, buf->vkBuffer_, bufferOffset, size, data);

  VkPipelineStageFlags dstStage = VK_PIPELINE_STAGE_VERTEX_SHADER_BIT;

  if (buf->vkUsageFlags_ & VK_BUFFER_USAGE_INDIRECT_BUFFER_BIT) {
    dstStage |= VK_PIPELINE_STAGE_DRAW_INDIRECT_BIT;
  }
  if (buf->vkUsageFlags_ & VK_BUFFER_USAGE_VERTEX_BUFFER_BIT) {
    dstStage |= VK_PIPELINE_STAGE_VERTEX_INPUT_BIT;
  }

  bufferBarrier(buffer, VK_PIPELINE_STAGE_TRANSFER_BIT, dstStage);
}

void lvk::CommandBuffer::cmdDraw(uint32_t vertexCount, uint32_t instanceCount, uint32_t firstVertex, uint32_t baseInstance) {
  LVK_PROFILER_FUNCTION();
  LVK_PROFILER_GPU_ZONE("cmdDraw()", ctx_, wrapper_->cmdBuf_, LVK_PROFILER_COLOR_CMD_DRAW);

  if (vertexCount == 0) {
    return;
  }

  vkCmdDraw(wrapper_->cmdBuf_, vertexCount, instanceCount, firstVertex, baseInstance);
}

void lvk::CommandBuffer::cmdDrawIndexed(uint32_t indexCount,
                                        uint32_t instanceCount,
                                        uint32_t firstIndex,
                                        int32_t vertexOffset,
                                        uint32_t baseInstance) {
  LVK_PROFILER_FUNCTION();
  LVK_PROFILER_GPU_ZONE("cmdDrawIndexed()", ctx_, wrapper_->cmdBuf_, LVK_PROFILER_COLOR_CMD_DRAW);

  if (indexCount == 0) {
    return;
  }

  vkCmdDrawIndexed(wrapper_->cmdBuf_, indexCount, instanceCount, firstIndex, vertexOffset, baseInstance);
}

void lvk::CommandBuffer::cmdDrawIndirect(BufferHandle indirectBuffer, size_t indirectBufferOffset, uint32_t drawCount, uint32_t stride) {
  LVK_PROFILER_FUNCTION();
  LVK_PROFILER_GPU_ZONE("cmdDrawIndirect()", ctx_, wrapper_->cmdBuf_, LVK_PROFILER_COLOR_CMD_DRAW);

  lvk::VulkanBuffer* bufIndirect = ctx_->buffersPool_.get(indirectBuffer);

  LVK_ASSERT(bufIndirect);

  vkCmdDrawIndirect(
      wrapper_->cmdBuf_, bufIndirect->vkBuffer_, indirectBufferOffset, drawCount, stride ? stride : sizeof(VkDrawIndirectCommand));
}

void lvk::CommandBuffer::cmdDrawIndexedIndirect(BufferHandle indirectBuffer,
                                                size_t indirectBufferOffset,
                                                uint32_t drawCount,
                                                uint32_t stride) {
  LVK_PROFILER_FUNCTION();
  LVK_PROFILER_GPU_ZONE("cmdDrawIndexedIndirect()", ctx_, wrapper_->cmdBuf_, LVK_PROFILER_COLOR_CMD_DRAW);

  lvk::VulkanBuffer* bufIndirect = ctx_->buffersPool_.get(indirectBuffer);

  LVK_ASSERT(bufIndirect);

  vkCmdDrawIndexedIndirect(
      wrapper_->cmdBuf_, bufIndirect->vkBuffer_, indirectBufferOffset, drawCount, stride ? stride : sizeof(VkDrawIndexedIndirectCommand));
}

void lvk::CommandBuffer::cmdDrawIndexedIndirectCount(BufferHandle indirectBuffer,
                                                     size_t indirectBufferOffset,
                                                     BufferHandle countBuffer,
                                                     size_t countBufferOffset,
                                                     uint32_t maxDrawCount,
                                                     uint32_t stride) {
  LVK_PROFILER_FUNCTION();
  LVK_PROFILER_GPU_ZONE("cmdDrawIndexedIndirectCount()", ctx_, wrapper_->cmdBuf_, LVK_PROFILER_COLOR_CMD_DRAW);

  lvk::VulkanBuffer* bufIndirect = ctx_->buffersPool_.get(indirectBuffer);
  lvk::VulkanBuffer* bufCount = ctx_->buffersPool_.get(countBuffer);

  LVK_ASSERT(bufIndirect);
  LVK_ASSERT(bufCount);

  vkCmdDrawIndexedIndirectCount(wrapper_->cmdBuf_,
                                bufIndirect->vkBuffer_,
                                indirectBufferOffset,
                                bufCount->vkBuffer_,
                                countBufferOffset,
                                maxDrawCount,
                                stride ? stride : sizeof(VkDrawIndexedIndirectCommand));
}

void lvk::CommandBuffer::cmdDrawMeshTasks(const Dimensions& threadgroupCount) {
  LVK_PROFILER_FUNCTION();
  LVK_PROFILER_GPU_ZONE("cmdDrawMeshTasks()", ctx_, wrapper_->cmdBuf_, LVK_PROFILER_COLOR_CMD_DRAW);

  vkCmdDrawMeshTasksEXT(wrapper_->cmdBuf_, threadgroupCount.width, threadgroupCount.height, threadgroupCount.depth);
}

void lvk::CommandBuffer::cmdDrawMeshTasksIndirect(BufferHandle indirectBuffer,
                                                  size_t indirectBufferOffset,
                                                  uint32_t drawCount,
                                                  uint32_t stride) {
  LVK_PROFILER_FUNCTION();
  LVK_PROFILER_GPU_ZONE("cmdDrawMeshTasksIndirect()", ctx_, wrapper_->cmdBuf_, LVK_PROFILER_COLOR_CMD_DRAW);

  lvk::VulkanBuffer* bufIndirect = ctx_->buffersPool_.get(indirectBuffer);

  LVK_ASSERT(bufIndirect);

  vkCmdDrawMeshTasksIndirectEXT(wrapper_->cmdBuf_,
                                bufIndirect->vkBuffer_,
                                indirectBufferOffset,
                                drawCount,
                                stride ? stride : sizeof(VkDrawMeshTasksIndirectCommandEXT));
}

void lvk::CommandBuffer::cmdDrawMeshTasksIndirectCount(BufferHandle indirectBuffer,
                                                       size_t indirectBufferOffset,
                                                       BufferHandle countBuffer,
                                                       size_t countBufferOffset,
                                                       uint32_t maxDrawCount,
                                                       uint32_t stride) {
  LVK_PROFILER_FUNCTION();
  LVK_PROFILER_GPU_ZONE("cmdDrawMeshTasksIndirectCount()", ctx_, wrapper_->cmdBuf_, LVK_PROFILER_COLOR_CMD_DRAW);

  lvk::VulkanBuffer* bufIndirect = ctx_->buffersPool_.get(indirectBuffer);
  lvk::VulkanBuffer* bufCount = ctx_->buffersPool_.get(countBuffer);

  LVK_ASSERT(bufIndirect);
  LVK_ASSERT(bufCount);

  vkCmdDrawMeshTasksIndirectCountEXT(wrapper_->cmdBuf_,
                                     bufIndirect->vkBuffer_,
                                     indirectBufferOffset,
                                     bufCount->vkBuffer_,
                                     countBufferOffset,
                                     maxDrawCount,
                                     stride ? stride : sizeof(VkDrawMeshTasksIndirectCommandEXT));
}

void lvk::CommandBuffer::cmdTraceRays(uint32_t width, uint32_t height, uint32_t depth, const Dependencies& deps) {
  LVK_PROFILER_FUNCTION();
  LVK_PROFILER_GPU_ZONE("cmdTraceRays()", ctx_, wrapper_->cmdBuf_, LVK_PROFILER_COLOR_CMD_RTX);

  lvk::RayTracingPipelineState* rtps = ctx_->rayTracingPipelinesPool_.get(currentPipelineRayTracing_);

  if (!LVK_VERIFY(rtps)) {
    return;
  }

  LVK_ASSERT(!isRendering_);

  for (uint32_t i = 0; i != Dependencies::LVK_MAX_SUBMIT_DEPENDENCIES && deps.textures[i]; i++) {
    useComputeTexture(deps.textures[i], VK_PIPELINE_STAGE_RAY_TRACING_SHADER_BIT_KHR);
  }
  for (uint32_t i = 0; i != Dependencies::LVK_MAX_SUBMIT_DEPENDENCIES && deps.buffers[i]; i++) {
    bufferBarrier(deps.buffers[i],
                  VK_PIPELINE_STAGE_VERTEX_INPUT_BIT | VK_PIPELINE_STAGE_FRAGMENT_SHADER_BIT,
                  VK_PIPELINE_STAGE_RAY_TRACING_SHADER_BIT_KHR);
  }

  vkCmdTraceRaysKHR(
      wrapper_->cmdBuf_, &rtps->sbtEntryRayGen, &rtps->sbtEntryMiss, &rtps->sbtEntryHit, &rtps->sbtEntryCallable, width, height, depth);
}

void lvk::CommandBuffer::cmdSetBlendColor(const float color[4]) {
  vkCmdSetBlendConstants(wrapper_->cmdBuf_, color);
}

void lvk::CommandBuffer::cmdSetDepthBias(float constantFactor, float slopeFactor, float clamp) {
  vkCmdSetDepthBias(wrapper_->cmdBuf_, constantFactor, clamp, slopeFactor);
}

void lvk::CommandBuffer::cmdSetDepthBiasEnable(bool enable) {
  vkCmdSetDepthBiasEnable(wrapper_->cmdBuf_, enable ? VK_TRUE : VK_FALSE);
}

void lvk::CommandBuffer::cmdResetQueryPool(QueryPoolHandle pool, uint32_t firstQuery, uint32_t queryCount) {
  VkQueryPool vkPool = *ctx_->queriesPool_.get(pool);

  vkCmdResetQueryPool(wrapper_->cmdBuf_, vkPool, firstQuery, queryCount);
}

void lvk::CommandBuffer::cmdWriteTimestamp(QueryPoolHandle pool, uint32_t query) {
  VkQueryPool vkPool = *ctx_->queriesPool_.get(pool);

  vkCmdWriteTimestamp(wrapper_->cmdBuf_, VK_PIPELINE_STAGE_BOTTOM_OF_PIPE_BIT, vkPool, query);
}

void lvk::CommandBuffer::cmdClearColorImage(TextureHandle tex, const ClearColorValue& value, const TextureLayers& layers) {
  LVK_PROFILER_GPU_ZONE("cmdClearColorImage()", ctx_, wrapper_->cmdBuf_, LVK_PROFILER_COLOR_CMD_COPY);

  static_assert(sizeof(ClearColorValue) == sizeof(VkClearColorValue));

  lvk::VulkanImage* img = ctx_->texturesPool_.get(tex);

  if (!LVK_VERIFY(img)) {
    return;
  }

  const VkImageSubresourceRange range = {
      .aspectMask = img->getImageAspectFlags(),
      .baseMipLevel = layers.mipLevel,
      .levelCount = VK_REMAINING_MIP_LEVELS,
      .baseArrayLayer = layers.layer,
      .layerCount = layers.numLayers,
  };

  lvk::imageMemoryBarrier(wrapper_->cmdBuf_,
                          img->vkImage_,
                          VK_ACCESS_TRANSFER_WRITE_BIT | VK_ACCESS_MEMORY_WRITE_BIT,
                          VK_ACCESS_TRANSFER_READ_BIT,
                          img->vkImageLayout_,
                          VK_IMAGE_LAYOUT_TRANSFER_DST_OPTIMAL,
                          VK_PIPELINE_STAGE_ALL_COMMANDS_BIT,
                          VK_PIPELINE_STAGE_TRANSFER_BIT,
                          range);

  vkCmdClearColorImage(wrapper_->cmdBuf_,
                       img->vkImage_,
                       VK_IMAGE_LAYOUT_TRANSFER_DST_OPTIMAL,
                       reinterpret_cast<const VkClearColorValue*>(&value),
                       1,
                       &range);

  // a ternary cascade...
  const VkImageLayout newLayout = img->vkImageLayout_ == VK_IMAGE_LAYOUT_UNDEFINED
                                      ? (img->isAttachment()     ? VK_IMAGE_LAYOUT_ATTACHMENT_OPTIMAL
                                         : img->isSampledImage() ? VK_IMAGE_LAYOUT_SHADER_READ_ONLY_OPTIMAL
                                                                 : VK_IMAGE_LAYOUT_GENERAL)
                                      : img->vkImageLayout_;

  lvk::imageMemoryBarrier(wrapper_->cmdBuf_,
                          img->vkImage_,
                          VK_ACCESS_TRANSFER_WRITE_BIT,
                          0,
                          VK_IMAGE_LAYOUT_TRANSFER_DST_OPTIMAL,
                          newLayout,
                          VK_PIPELINE_STAGE_TRANSFER_BIT,
                          VK_PIPELINE_STAGE_ALL_COMMANDS_BIT,
                          range);
  img->vkImageLayout_ = newLayout;
}

void lvk::CommandBuffer::cmdCopyImage(TextureHandle src,
                                      TextureHandle dst,
                                      const Dimensions& extent,
                                      const Offset3D& srcOffset,
                                      const Offset3D& dstOffset,
                                      const TextureLayers& srcLayers,
                                      const TextureLayers& dstLayers) {
  LVK_PROFILER_GPU_ZONE("cmdCopyImage()", ctx_, wrapper_->cmdBuf_, LVK_PROFILER_COLOR_CMD_COPY);

  lvk::VulkanImage* imgSrc = ctx_->texturesPool_.get(src);
  lvk::VulkanImage* imgDst = ctx_->texturesPool_.get(dst);

  LVK_ASSERT(imgSrc && imgDst);
  LVK_ASSERT(srcLayers.numLayers == dstLayers.numLayers);

  if (!imgSrc || !imgDst) {
    return;
  }

  const VkImageSubresourceRange rangeSrc = {
      .aspectMask = imgSrc->getImageAspectFlags(),
      .baseMipLevel = srcLayers.mipLevel,
      .levelCount = 1,
      .baseArrayLayer = srcLayers.layer,
      .layerCount = srcLayers.numLayers,
  };
  const VkImageSubresourceRange rangeDst = {
      .aspectMask = imgDst->getImageAspectFlags(),
      .baseMipLevel = dstLayers.mipLevel,
      .levelCount = 1,
      .baseArrayLayer = dstLayers.layer,
      .layerCount = dstLayers.numLayers,
  };

  LVK_ASSERT(imgSrc->vkImageLayout_ != VK_IMAGE_LAYOUT_UNDEFINED);

  lvk::imageMemoryBarrier(wrapper_->cmdBuf_,
                          imgSrc->vkImage_,
                          VK_ACCESS_TRANSFER_WRITE_BIT | VK_ACCESS_MEMORY_WRITE_BIT,
                          VK_ACCESS_TRANSFER_READ_BIT,
                          imgSrc->vkImageLayout_,
                          VK_IMAGE_LAYOUT_TRANSFER_SRC_OPTIMAL,
                          VK_PIPELINE_STAGE_ALL_COMMANDS_BIT,
                          VK_PIPELINE_STAGE_TRANSFER_BIT,
                          rangeSrc);
  lvk::imageMemoryBarrier(wrapper_->cmdBuf_,
                          imgDst->vkImage_,
                          0,
                          VK_ACCESS_TRANSFER_WRITE_BIT,
                          VK_IMAGE_LAYOUT_UNDEFINED,
                          VK_IMAGE_LAYOUT_TRANSFER_DST_OPTIMAL,
                          VK_PIPELINE_STAGE_ALL_COMMANDS_BIT,
                          VK_PIPELINE_STAGE_TRANSFER_BIT,
                          rangeDst);

  const VkImageCopy regionCopy = {
      .srcSubresource =
          {
              .aspectMask = imgSrc->getImageAspectFlags(),
              .mipLevel = srcLayers.mipLevel,
              .baseArrayLayer = srcLayers.layer,
              .layerCount = srcLayers.numLayers,
          },
      .srcOffset = {.x = srcOffset.x, .y = srcOffset.y, .z = srcOffset.z},
      .dstSubresource =
          {
              .aspectMask = imgDst->getImageAspectFlags(),
              .mipLevel = dstLayers.mipLevel,
              .baseArrayLayer = dstLayers.layer,
              .layerCount = dstLayers.numLayers,
          },
      .dstOffset = {.x = dstOffset.x, .y = dstOffset.y, .z = dstOffset.z},
      .extent = {.width = extent.width, .height = extent.height, .depth = extent.depth},
  };
  const VkImageBlit regionBlit = {
      .srcSubresource = regionCopy.srcSubresource,
      .srcOffsets = {{},
                     {.x = int32_t(srcOffset.x + imgSrc->vkExtent_.width),
                      .y = int32_t(srcOffset.y + imgSrc->vkExtent_.height),
                      .z = int32_t(srcOffset.z + imgSrc->vkExtent_.depth)}},
      .dstSubresource = regionCopy.dstSubresource,
      .dstOffsets = {{},
                     {.x = int32_t(dstOffset.x + imgDst->vkExtent_.width),
                      .y = int32_t(dstOffset.y + imgDst->vkExtent_.height),
                      .z = int32_t(dstOffset.z + imgDst->vkExtent_.depth)}},
  };

  const bool isCompatible = getBytesPerPixel(imgSrc->vkImageFormat_) == getBytesPerPixel(imgDst->vkImageFormat_);

  isCompatible ? vkCmdCopyImage(wrapper_->cmdBuf_,
                                imgSrc->vkImage_,
                                VK_IMAGE_LAYOUT_TRANSFER_SRC_OPTIMAL,
                                imgDst->vkImage_,
                                VK_IMAGE_LAYOUT_TRANSFER_DST_OPTIMAL,
                                1,
                                &regionCopy)
               : vkCmdBlitImage(wrapper_->cmdBuf_,
                                imgSrc->vkImage_,
                                VK_IMAGE_LAYOUT_TRANSFER_SRC_OPTIMAL,
                                imgDst->vkImage_,
                                VK_IMAGE_LAYOUT_TRANSFER_DST_OPTIMAL,
                                1,
                                &regionBlit,
                                VK_FILTER_LINEAR);

  lvk::imageMemoryBarrier(wrapper_->cmdBuf_,
                          imgSrc->vkImage_,
                          VK_ACCESS_TRANSFER_READ_BIT,
                          0,
                          VK_IMAGE_LAYOUT_TRANSFER_SRC_OPTIMAL,
                          imgSrc->vkImageLayout_,
                          VK_PIPELINE_STAGE_TRANSFER_BIT,
                          VK_PIPELINE_STAGE_ALL_COMMANDS_BIT,
                          rangeSrc);

  // a ternary cascade...
  const VkImageLayout newLayout = imgDst->vkImageLayout_ == VK_IMAGE_LAYOUT_UNDEFINED
                                      ? (imgDst->isAttachment()     ? VK_IMAGE_LAYOUT_ATTACHMENT_OPTIMAL
                                         : imgDst->isSampledImage() ? VK_IMAGE_LAYOUT_SHADER_READ_ONLY_OPTIMAL
                                                                    : VK_IMAGE_LAYOUT_GENERAL)
                                      : imgDst->vkImageLayout_;

  lvk::imageMemoryBarrier(wrapper_->cmdBuf_,
                          imgDst->vkImage_,
                          VK_ACCESS_TRANSFER_WRITE_BIT,
                          0,
                          VK_IMAGE_LAYOUT_TRANSFER_DST_OPTIMAL,
                          newLayout,
                          VK_PIPELINE_STAGE_TRANSFER_BIT,
                          VK_PIPELINE_STAGE_ALL_COMMANDS_BIT,
                          rangeSrc);
  imgDst->vkImageLayout_ = newLayout;
}

void lvk::CommandBuffer::cmdGenerateMipmap(TextureHandle handle) {
  if (handle.empty()) {
    return;
  }

  const lvk::VulkanImage* tex = ctx_->texturesPool_.get(handle);

  if (tex->numLevels_ <= 1) {
    return;
  }

  LVK_ASSERT(tex->vkImageLayout_ != VK_IMAGE_LAYOUT_UNDEFINED);

  tex->generateMipmap(wrapper_->cmdBuf_);
}

void lvk::CommandBuffer::cmdUpdateTLAS(AccelStructHandle handle, BufferHandle instancesBuffer) {
  LVK_PROFILER_GPU_ZONE("cmdUpdateTLAS()", ctx_, wrapper_->cmdBuf_, LVK_PROFILER_COLOR_CMD_RTX);

  if (handle.empty()) {
    return;
  }

  lvk::AccelerationStructure* as = ctx_->accelStructuresPool_.get(handle);

  const VkAccelerationStructureGeometryKHR accelerationStructureGeometry{
      .sType = VK_STRUCTURE_TYPE_ACCELERATION_STRUCTURE_GEOMETRY_KHR,
      .geometryType = VK_GEOMETRY_TYPE_INSTANCES_KHR,
      .geometry =
          {
              .instances =
                  {
                      .sType = VK_STRUCTURE_TYPE_ACCELERATION_STRUCTURE_GEOMETRY_INSTANCES_DATA_KHR,
                      .arrayOfPointers = VK_FALSE,
                      .data = {.deviceAddress = ctx_->gpuAddress(instancesBuffer)},
                  },
          },
      .flags = VK_GEOMETRY_OPAQUE_BIT_KHR,
  };

  VkAccelerationStructureBuildGeometryInfoKHR accelerationStructureBuildGeometryInfo{
      .sType = VK_STRUCTURE_TYPE_ACCELERATION_STRUCTURE_BUILD_GEOMETRY_INFO_KHR,
      .type = VK_ACCELERATION_STRUCTURE_TYPE_TOP_LEVEL_KHR,
      .flags = VK_BUILD_ACCELERATION_STRUCTURE_PREFER_FAST_TRACE_BIT_KHR | VK_BUILD_ACCELERATION_STRUCTURE_ALLOW_UPDATE_BIT_KHR,
      .geometryCount = 1,
      .pGeometries = &accelerationStructureGeometry,
  };
  VkAccelerationStructureBuildSizesInfoKHR accelerationStructureBuildSizesInfo{
      .sType = VK_STRUCTURE_TYPE_ACCELERATION_STRUCTURE_BUILD_SIZES_INFO_KHR,
  };
  vkGetAccelerationStructureBuildSizesKHR(ctx_->getVkDevice(),
                                          VK_ACCELERATION_STRUCTURE_BUILD_TYPE_DEVICE_KHR,
                                          &accelerationStructureBuildGeometryInfo,
                                          &as->buildRangeInfo.primitiveCount,
                                          &accelerationStructureBuildSizesInfo);

  if (!as->scratchBuffer.valid() || bufferSize(*ctx_, as->scratchBuffer) < accelerationStructureBuildSizesInfo.buildScratchSize) {
    LLOGD("Recreating scratch buffer for TLAS update");
    as->scratchBuffer = ctx_->createBuffer(
        lvk::BufferDesc{
            .usage = lvk::BufferUsageBits_Storage,
            .storage = lvk::StorageType_Device,
            .size = accelerationStructureBuildSizesInfo.buildScratchSize,
            .debugName = "scratchBuffer",
        },
        nullptr,
        nullptr);
  }

  const VkAccelerationStructureBuildGeometryInfoKHR accelerationBuildGeometryInfo = {
      .sType = VK_STRUCTURE_TYPE_ACCELERATION_STRUCTURE_BUILD_GEOMETRY_INFO_KHR,
      .type = VK_ACCELERATION_STRUCTURE_TYPE_TOP_LEVEL_KHR,
      .flags = VK_BUILD_ACCELERATION_STRUCTURE_PREFER_FAST_TRACE_BIT_KHR | VK_BUILD_ACCELERATION_STRUCTURE_ALLOW_UPDATE_BIT_KHR,
      .mode = VK_BUILD_ACCELERATION_STRUCTURE_MODE_UPDATE_KHR,
      .srcAccelerationStructure = as->vkHandle,
      .dstAccelerationStructure = as->vkHandle,
      .geometryCount = 1,
      .pGeometries = &accelerationStructureGeometry,
      .scratchData = {.deviceAddress = ctx_->gpuAddress(as->scratchBuffer)},
  };

  const VkAccelerationStructureBuildRangeInfoKHR* accelerationBuildStructureRangeInfos[] = {&as->buildRangeInfo};

  {
    const VkBufferMemoryBarrier2 barriers[] = {
        {
            .sType = VK_STRUCTURE_TYPE_BUFFER_MEMORY_BARRIER_2,
            .srcStageMask = VK_PIPELINE_STAGE_RAY_TRACING_SHADER_BIT_KHR,
            .srcAccessMask = VK_ACCESS_MEMORY_READ_BIT,
            .dstStageMask = VK_PIPELINE_STAGE_ACCELERATION_STRUCTURE_BUILD_BIT_KHR,
            .dstAccessMask = VK_ACCESS_MEMORY_READ_BIT | VK_ACCESS_MEMORY_WRITE_BIT,
            .buffer = getVkBuffer(ctx_, handle),
            .size = VK_WHOLE_SIZE,
        },
        {
            .sType = VK_STRUCTURE_TYPE_BUFFER_MEMORY_BARRIER_2,
            .srcStageMask = VK_PIPELINE_STAGE_TRANSFER_BIT | VK_PIPELINE_STAGE_HOST_BIT,
            .srcAccessMask = VK_ACCESS_MEMORY_WRITE_BIT,
            .dstStageMask = VK_PIPELINE_STAGE_ACCELERATION_STRUCTURE_BUILD_BIT_KHR,
            .dstAccessMask = VK_ACCESS_MEMORY_READ_BIT,
            .buffer = getVkBuffer(ctx_, instancesBuffer),
            .size = VK_WHOLE_SIZE,
        },
    };
    const VkDependencyInfo dependencyInfo{
        .sType = VK_STRUCTURE_TYPE_DEPENDENCY_INFO,
        .bufferMemoryBarrierCount = LVK_ARRAY_NUM_ELEMENTS(barriers),
        .pBufferMemoryBarriers = barriers,
    };
    vkCmdPipelineBarrier2(wrapper_->cmdBuf_, &dependencyInfo);
  }
  vkCmdBuildAccelerationStructuresKHR(wrapper_->cmdBuf_, 1, &accelerationBuildGeometryInfo, accelerationBuildStructureRangeInfos);
  {
    const VkBufferMemoryBarrier2 barrier = {
        .sType = VK_STRUCTURE_TYPE_BUFFER_MEMORY_BARRIER_2,
        .srcStageMask = VK_PIPELINE_STAGE_ACCELERATION_STRUCTURE_BUILD_BIT_KHR,
        .srcAccessMask = VK_ACCESS_MEMORY_READ_BIT | VK_ACCESS_MEMORY_WRITE_BIT,
        .dstStageMask = VK_PIPELINE_STAGE_RAY_TRACING_SHADER_BIT_KHR,
        .dstAccessMask = VK_ACCESS_MEMORY_READ_BIT,
        .buffer = getVkBuffer(ctx_, handle),
        .offset = 0,
        .size = VK_WHOLE_SIZE,
    };
    const VkDependencyInfo dependencyInfo{
        .sType = VK_STRUCTURE_TYPE_DEPENDENCY_INFO, .bufferMemoryBarrierCount = 1, .pBufferMemoryBarriers = &barrier};
    vkCmdPipelineBarrier2(wrapper_->cmdBuf_, &dependencyInfo);
  }
}

lvk::VulkanStagingDevice::VulkanStagingDevice(VulkanContext& ctx) : ctx_(ctx) {
  LVK_PROFILER_FUNCTION();

  const VkPhysicalDeviceLimits& limits = ctx_.getVkPhysicalDeviceProperties().limits;

  // use default value of 128Mb clamped to the max limits
  maxBufferSize_ = std::min(limits.maxStorageBufferRange, 128u * 1024u * 1024u);

  LVK_ASSERT(minBufferSize_ <= maxBufferSize_);
}

void lvk::VulkanStagingDevice::bufferSubData(VulkanBuffer& buffer, size_t dstOffset, size_t size, const void* data) {
  LVK_PROFILER_FUNCTION();

  if (buffer.isMapped()) {
    buffer.bufferSubData(ctx_, dstOffset, size, data);
    return;
  }

  lvk::VulkanBuffer* stagingBuffer = ctx_.buffersPool_.get(stagingBuffer_);

  LVK_ASSERT(stagingBuffer);

  while (size) {
    // get next staging buffer free offset
    MemoryRegionDesc desc = getNextFreeOffset((uint32_t)size);
    const uint32_t chunkSize = std::min((uint32_t)size, desc.size_);

    // copy data into staging buffer
    stagingBuffer->bufferSubData(ctx_, desc.offset_, chunkSize, data);

    // do the transfer
    const VkBufferCopy copy = {
        .srcOffset = desc.offset_,
        .dstOffset = dstOffset,
        .size = chunkSize,
    };

    const lvk::VulkanImmediateCommands::CommandBufferWrapper& wrapper = ctx_.immediate_->acquire();
    vkCmdCopyBuffer(wrapper.cmdBuf_, stagingBuffer->vkBuffer_, buffer.vkBuffer_, 1, &copy);
    VkBufferMemoryBarrier barrier = {
        .sType = VK_STRUCTURE_TYPE_BUFFER_MEMORY_BARRIER,
        .srcAccessMask = VK_ACCESS_TRANSFER_WRITE_BIT,
        .dstAccessMask = 0,
        .srcQueueFamilyIndex = VK_QUEUE_FAMILY_IGNORED,
        .dstQueueFamilyIndex = VK_QUEUE_FAMILY_IGNORED,
        .buffer = buffer.vkBuffer_,
        .offset = dstOffset,
        .size = chunkSize,
    };
    VkPipelineStageFlags dstMask = VK_PIPELINE_STAGE_ALL_COMMANDS_BIT;
    if (buffer.vkUsageFlags_ & VK_BUFFER_USAGE_INDIRECT_BUFFER_BIT) {
      dstMask |= VK_PIPELINE_STAGE_DRAW_INDIRECT_BIT;
      barrier.dstAccessMask |= VK_ACCESS_INDIRECT_COMMAND_READ_BIT;
    }
    if (buffer.vkUsageFlags_ & VK_BUFFER_USAGE_INDEX_BUFFER_BIT) {
      dstMask |= VK_PIPELINE_STAGE_VERTEX_INPUT_BIT;
      barrier.dstAccessMask |= VK_ACCESS_INDEX_READ_BIT;
    }
    if (buffer.vkUsageFlags_ & VK_BUFFER_USAGE_VERTEX_BUFFER_BIT) {
      dstMask |= VK_PIPELINE_STAGE_VERTEX_INPUT_BIT;
      barrier.dstAccessMask |= VK_ACCESS_VERTEX_ATTRIBUTE_READ_BIT;
    }
    if (buffer.vkUsageFlags_ & VK_BUFFER_USAGE_ACCELERATION_STRUCTURE_BUILD_INPUT_READ_ONLY_BIT_KHR) {
      dstMask |= VK_PIPELINE_STAGE_ACCELERATION_STRUCTURE_BUILD_BIT_KHR;
      barrier.dstAccessMask |= VK_ACCESS_MEMORY_READ_BIT;
    }
    vkCmdPipelineBarrier(
        wrapper.cmdBuf_, VK_PIPELINE_STAGE_TRANSFER_BIT, dstMask, VkDependencyFlags{}, 0, nullptr, 1, &barrier, 0, nullptr);
    desc.handle_ = ctx_.immediate_->submit(wrapper);
    regions_.push_back(desc);

    size -= chunkSize;
    data = (uint8_t*)data + chunkSize;
    dstOffset += chunkSize;
  }
}

void lvk::VulkanStagingDevice::imageData2D(VulkanImage& image,
                                           const VkRect2D& imageRegion,
                                           uint32_t baseMipLevel,
                                           uint32_t numMipLevels,
                                           uint32_t layer,
                                           uint32_t numLayers,
                                           VkFormat format,
                                           const void* data) {
  LVK_PROFILER_FUNCTION();

  LVK_ASSERT(numMipLevels <= LVK_MAX_MIP_LEVELS);

  // divide the width and height by 2 until we get to the size of level 'baseMipLevel'
  uint32_t width = image.vkExtent_.width >> baseMipLevel;
  uint32_t height = image.vkExtent_.height >> baseMipLevel;

  const Format texFormat(vkFormatToFormat(format));

  LVK_ASSERT_MSG(!imageRegion.offset.x && !imageRegion.offset.y && imageRegion.extent.width == width && imageRegion.extent.height == height,
                 "Uploading mip-levels with an image region that is smaller than the base mip level is not supported");

  // find the storage size for all mip-levels being uploaded
  uint32_t layerStorageSize = 0;
  for (uint32_t i = 0; i < numMipLevels; ++i) {
    const uint32_t mipSize = lvk::getTextureBytesPerLayer(image.vkExtent_.width, image.vkExtent_.height, texFormat, i);
    layerStorageSize += mipSize;
    width = width <= 1 ? 1 : width >> 1;
    height = height <= 1 ? 1 : height >> 1;
  }
  const uint32_t storageSize = layerStorageSize * numLayers;

  ensureStagingBufferSize(storageSize);

  LVK_ASSERT(storageSize <= stagingBufferSize_);

  MemoryRegionDesc desc = getNextFreeOffset(storageSize);
  // No support for copying image in multiple smaller chunk sizes. If we get smaller buffer size than storageSize, we will wait for GPU idle
  // and get bigger chunk.
  if (desc.size_ < storageSize) {
    waitAndReset();
    desc = getNextFreeOffset(storageSize);
  }
  LVK_ASSERT(desc.size_ >= storageSize);

  const lvk::VulkanImmediateCommands::CommandBufferWrapper& wrapper = ctx_.immediate_->acquire();

  lvk::VulkanBuffer* stagingBuffer = ctx_.buffersPool_.get(stagingBuffer_);

  stagingBuffer->bufferSubData(ctx_, desc.offset_, storageSize, data);

  uint32_t offset = 0;

  const uint32_t numPlanes = lvk::getNumImagePlanes(image.vkImageFormat_);

  if (numPlanes > 1) {
    LVK_ASSERT(layer == 0 && baseMipLevel == 0);
    LVK_ASSERT(numLayers == 1 && numMipLevels == 1);
    LVK_ASSERT(imageRegion.offset.x == 0 && imageRegion.offset.y == 0);
    LVK_ASSERT(image.vkType_ == VK_IMAGE_TYPE_2D);
    LVK_ASSERT(image.vkExtent_.width == imageRegion.extent.width && image.vkExtent_.height == imageRegion.extent.height);
  }

  VkImageAspectFlags imageAspect = VK_IMAGE_ASPECT_COLOR_BIT;

  if (numPlanes == 2) {
    imageAspect = VK_IMAGE_ASPECT_PLANE_0_BIT | VK_IMAGE_ASPECT_PLANE_1_BIT;
  }
  if (numPlanes == 3) {
    imageAspect = VK_IMAGE_ASPECT_PLANE_0_BIT | VK_IMAGE_ASPECT_PLANE_1_BIT | VK_IMAGE_ASPECT_PLANE_2_BIT;
  }

  // https://registry.khronos.org/KTX/specs/1.0/ktxspec.v1.html
  for (uint32_t mipLevel = 0; mipLevel < numMipLevels; ++mipLevel) {
    for (uint32_t layer = 0; layer != numLayers; layer++) {
      const uint32_t currentMipLevel = baseMipLevel + mipLevel;

      LVK_ASSERT(currentMipLevel < image.numLevels_);
      LVK_ASSERT(mipLevel < image.numLevels_);

      // 1. Transition initial image layout into TRANSFER_DST_OPTIMAL
      lvk::imageMemoryBarrier(wrapper.cmdBuf_,
                              image.vkImage_,
                              0,
                              VK_ACCESS_TRANSFER_WRITE_BIT,
                              VK_IMAGE_LAYOUT_UNDEFINED,
                              VK_IMAGE_LAYOUT_TRANSFER_DST_OPTIMAL,
                              VK_PIPELINE_STAGE_TOP_OF_PIPE_BIT,
                              VK_PIPELINE_STAGE_TRANSFER_BIT,
                              VkImageSubresourceRange{imageAspect, currentMipLevel, 1, layer, 1});

#if LVK_VULKAN_PRINT_COMMANDS
      LLOGL("%p vkCmdCopyBufferToImage()\n", wrapper.cmdBuf_);
#endif // LVK_VULKAN_PRINT_COMMANDS
      // 2. Copy the pixel data from the staging buffer into the image
      uint32_t planeOffset = 0;
      for (uint32_t plane = 0; plane != numPlanes; plane++) {
        const VkExtent2D extent = lvk::getImagePlaneExtent(
            {
                .width = std::max(1u, imageRegion.extent.width >> mipLevel),
                .height = std::max(1u, imageRegion.extent.height >> mipLevel),
            },
            vkFormatToFormat(format),
            plane);
        const VkRect2D region = {
            .offset = {.x = imageRegion.offset.x >> mipLevel, .y = imageRegion.offset.y >> mipLevel},
            .extent = extent,
        };
        const VkBufferImageCopy copy = {
            // the offset for this level is at the start of all mip-levels plus the size of all previous mip-levels being uploaded
            .bufferOffset = desc.offset_ + offset + planeOffset,
            .bufferRowLength = 0,
            .bufferImageHeight = 0,
            .imageSubresource =
                VkImageSubresourceLayers{numPlanes > 1 ? VK_IMAGE_ASPECT_PLANE_0_BIT << plane : imageAspect, currentMipLevel, layer, 1},
            .imageOffset = {.x = region.offset.x, .y = region.offset.y, .z = 0},
            .imageExtent = {.width = region.extent.width, .height = region.extent.height, .depth = 1u},
        };
        vkCmdCopyBufferToImage(wrapper.cmdBuf_, stagingBuffer->vkBuffer_, image.vkImage_, VK_IMAGE_LAYOUT_TRANSFER_DST_OPTIMAL, 1, &copy);
        planeOffset += lvk::getTextureBytesPerPlane(imageRegion.extent.width, imageRegion.extent.height, vkFormatToFormat(format), plane);
      }

      // 3. Transition TRANSFER_DST_OPTIMAL into SHADER_READ_ONLY_OPTIMAL
      lvk::imageMemoryBarrier(wrapper.cmdBuf_,
                              image.vkImage_,
                              VK_ACCESS_TRANSFER_WRITE_BIT,
                              VK_ACCESS_SHADER_READ_BIT,
                              VK_IMAGE_LAYOUT_TRANSFER_DST_OPTIMAL,
                              VK_IMAGE_LAYOUT_SHADER_READ_ONLY_OPTIMAL,
                              VK_PIPELINE_STAGE_TRANSFER_BIT,
                              VK_PIPELINE_STAGE_ALL_COMMANDS_BIT,
                              VkImageSubresourceRange{imageAspect, currentMipLevel, 1, layer, 1});

      offset += lvk::getTextureBytesPerLayer(imageRegion.extent.width, imageRegion.extent.height, texFormat, currentMipLevel);
    }
  }

  image.vkImageLayout_ = VK_IMAGE_LAYOUT_SHADER_READ_ONLY_OPTIMAL;

  desc.handle_ = ctx_.immediate_->submit(wrapper);
  regions_.push_back(desc);
}

void lvk::VulkanStagingDevice::imageData3D(VulkanImage& image,
                                           const VkOffset3D& offset,
                                           const VkExtent3D& extent,
                                           VkFormat format,
                                           const void* data) {
  LVK_PROFILER_FUNCTION();
  LVK_ASSERT_MSG(image.numLevels_ == 1, "Can handle only 3D images with exactly 1 mip-level");
  LVK_ASSERT_MSG((offset.x == 0) && (offset.y == 0) && (offset.z == 0), "Can upload only full-size 3D images");
  const uint32_t storageSize = extent.width * extent.height * extent.depth * getBytesPerPixel(format);

  ensureStagingBufferSize(storageSize);

  LVK_ASSERT_MSG(storageSize <= stagingBufferSize_, "No support for copying image in multiple smaller chunk sizes");

  // get next staging buffer free offset
  MemoryRegionDesc desc = getNextFreeOffset(storageSize);

  // No support for copying image in multiple smaller chunk sizes.
  // If we get smaller buffer size than storageSize, we will wait for GPU idle and get a bigger chunk.
  if (desc.size_ < storageSize) {
    waitAndReset();
    desc = getNextFreeOffset(storageSize);
  }

  LVK_ASSERT(desc.size_ >= storageSize);

  lvk::VulkanBuffer* stagingBuffer = ctx_.buffersPool_.get(stagingBuffer_);

  // 1. Copy the pixel data into the host visible staging buffer
  stagingBuffer->bufferSubData(ctx_, desc.offset_, storageSize, data);

  const lvk::VulkanImmediateCommands::CommandBufferWrapper& wrapper = ctx_.immediate_->acquire();

  // 1. Transition initial image layout into TRANSFER_DST_OPTIMAL
  lvk::imageMemoryBarrier(wrapper.cmdBuf_,
                          image.vkImage_,
                          0,
                          VK_ACCESS_TRANSFER_WRITE_BIT,
                          VK_IMAGE_LAYOUT_UNDEFINED,
                          VK_IMAGE_LAYOUT_TRANSFER_DST_OPTIMAL,
                          VK_PIPELINE_STAGE_TOP_OF_PIPE_BIT,
                          VK_PIPELINE_STAGE_TRANSFER_BIT,
                          VkImageSubresourceRange{VK_IMAGE_ASPECT_COLOR_BIT, 0, 1, 0, 1});

  // 2. Copy the pixel data from the staging buffer into the image
  const VkBufferImageCopy copy = {
      .bufferOffset = desc.offset_,
      .bufferRowLength = 0,
      .bufferImageHeight = 0,
      .imageSubresource = VkImageSubresourceLayers{VK_IMAGE_ASPECT_COLOR_BIT, 0, 0, 1},
      .imageOffset = offset,
      .imageExtent = extent,
  };
  vkCmdCopyBufferToImage(wrapper.cmdBuf_, stagingBuffer->vkBuffer_, image.vkImage_, VK_IMAGE_LAYOUT_TRANSFER_DST_OPTIMAL, 1, &copy);

  // 3. Transition TRANSFER_DST_OPTIMAL into SHADER_READ_ONLY_OPTIMAL
  lvk::imageMemoryBarrier(wrapper.cmdBuf_,
                          image.vkImage_,
                          VK_ACCESS_TRANSFER_READ_BIT | VK_ACCESS_TRANSFER_WRITE_BIT,
                          VK_ACCESS_SHADER_READ_BIT,
                          VK_IMAGE_LAYOUT_TRANSFER_DST_OPTIMAL,
                          VK_IMAGE_LAYOUT_SHADER_READ_ONLY_OPTIMAL,
                          VK_PIPELINE_STAGE_TRANSFER_BIT,
                          VK_PIPELINE_STAGE_ALL_COMMANDS_BIT,
                          VkImageSubresourceRange{VK_IMAGE_ASPECT_COLOR_BIT, 0, 1, 0, 1});

  image.vkImageLayout_ = VK_IMAGE_LAYOUT_SHADER_READ_ONLY_OPTIMAL;

  desc.handle_ = ctx_.immediate_->submit(wrapper);
  regions_.push_back(desc);
}

void lvk::VulkanStagingDevice::getImageData(VulkanImage& image,
                                            const VkOffset3D& offset,
                                            const VkExtent3D& extent,
                                            VkImageSubresourceRange range,
                                            VkFormat format,
                                            void* outData) {
  LVK_ASSERT(image.vkImageLayout_ != VK_IMAGE_LAYOUT_UNDEFINED);
  LVK_ASSERT(range.layerCount == 1);

  const uint32_t storageSize = extent.width * extent.height * extent.depth * getBytesPerPixel(format);

  ensureStagingBufferSize(storageSize);

  LVK_ASSERT(storageSize <= stagingBufferSize_);

  // get next staging buffer free offset
  MemoryRegionDesc desc = getNextFreeOffset(storageSize);

  // No support for copying image in multiple smaller chunk sizes.
  // If we get smaller buffer size than storageSize, we will wait for GPU idle and get a bigger chunk.
  if (desc.size_ < storageSize) {
    waitAndReset();
    desc = getNextFreeOffset(storageSize);
  }

  LVK_ASSERT(desc.size_ >= storageSize);

  lvk::VulkanBuffer* stagingBuffer = ctx_.buffersPool_.get(stagingBuffer_);

  const lvk::VulkanImmediateCommands::CommandBufferWrapper& wrapper1 = ctx_.immediate_->acquire();

  // 1. Transition to VK_IMAGE_LAYOUT_TRANSFER_SRC_OPTIMAL
  lvk::imageMemoryBarrier(wrapper1.cmdBuf_,
                          image.vkImage_,
                          0, // srcAccessMask
                          VK_ACCESS_TRANSFER_READ_BIT | VK_ACCESS_TRANSFER_WRITE_BIT, // dstAccessMask
                          image.vkImageLayout_,
                          VK_IMAGE_LAYOUT_TRANSFER_SRC_OPTIMAL,
                          VK_PIPELINE_STAGE_BOTTOM_OF_PIPE_BIT, // wait for all previous operations
                          VK_PIPELINE_STAGE_TRANSFER_BIT, // dstStageMask
                          range);

  // 2.  Copy the pixel data from the image into the staging buffer
  const VkBufferImageCopy copy = {
      .bufferOffset = desc.offset_,
      .bufferRowLength = 0,
      .bufferImageHeight = extent.height,
      .imageSubresource =
          VkImageSubresourceLayers{
              .aspectMask = range.aspectMask,
              .mipLevel = range.baseMipLevel,
              .baseArrayLayer = range.baseArrayLayer,
              .layerCount = range.layerCount,
          },
      .imageOffset = offset,
      .imageExtent = extent,
  };
  vkCmdCopyImageToBuffer(wrapper1.cmdBuf_, image.vkImage_, VK_IMAGE_LAYOUT_TRANSFER_SRC_OPTIMAL, stagingBuffer->vkBuffer_, 1, &copy);

  desc.handle_ = ctx_.immediate_->submit(wrapper1);
  regions_.push_back(desc);

  waitAndReset();

  if (!stagingBuffer->isCoherentMemory_) {
    stagingBuffer->invalidateMappedMemory(ctx_, desc.offset_, desc.size_);
  }

  // 3. Copy data from staging buffer into data
  memcpy(outData, stagingBuffer->getMappedPtr() + desc.offset_, storageSize);

  // 4. Transition back to the initial image layout
  const lvk::VulkanImmediateCommands::CommandBufferWrapper& wrapper2 = ctx_.immediate_->acquire();

  lvk::imageMemoryBarrier(wrapper2.cmdBuf_,
                          image.vkImage_,
                          VK_ACCESS_TRANSFER_READ_BIT | VK_ACCESS_TRANSFER_WRITE_BIT, // srcAccessMask
                          0, // dstAccessMask
                          VK_IMAGE_LAYOUT_TRANSFER_SRC_OPTIMAL,
                          image.vkImageLayout_,
                          VK_PIPELINE_STAGE_TRANSFER_BIT, // srcStageMask
                          VK_PIPELINE_STAGE_TOP_OF_PIPE_BIT, // dstStageMask
                          range);

  ctx_.immediate_->wait(ctx_.immediate_->submit(wrapper2));
}

void lvk::VulkanStagingDevice::ensureStagingBufferSize(uint32_t sizeNeeded) {
  LVK_PROFILER_FUNCTION();

  const uint32_t alignedSize = std::max(getAlignedSize(sizeNeeded, kStagingBufferAlignment), minBufferSize_);

  sizeNeeded = alignedSize < maxBufferSize_ ? alignedSize : maxBufferSize_;

  if (!stagingBuffer_.empty()) {
    const bool isEnoughSize = sizeNeeded <= stagingBufferSize_;
    const bool isMaxSize = stagingBufferSize_ == maxBufferSize_;

    if (isEnoughSize || isMaxSize) {
      return;
    }
  }

  waitAndReset();

  // deallocate the previous staging buffer
  stagingBuffer_ = nullptr;

  // if the combined size of the new staging buffer and the existing one is larger than the limit imposed by some architectures on buffers
  // that are device and host visible, we need to wait for the current buffer to be destroyed before we can allocate a new one
  if ((sizeNeeded + stagingBufferSize_) > maxBufferSize_) {
    ctx_.waitDeferredTasks();
  }

  stagingBufferSize_ = sizeNeeded;

  char debugName[256] = {0};
  snprintf(debugName, sizeof(debugName) - 1, "Buffer: staging buffer %u", stagingBufferCounter_++);

  stagingBuffer_ = {&ctx_,
                    ctx_.createBuffer(stagingBufferSize_,
                                      VK_BUFFER_USAGE_TRANSFER_SRC_BIT | VK_BUFFER_USAGE_TRANSFER_DST_BIT,
                                      VK_MEMORY_PROPERTY_HOST_VISIBLE_BIT,
                                      nullptr,
                                      debugName)};
  LVK_ASSERT(!stagingBuffer_.empty());

  regions_.clear();
  regions_.push_front({0, stagingBufferSize_, SubmitHandle()});
}

lvk::VulkanStagingDevice::MemoryRegionDesc lvk::VulkanStagingDevice::getNextFreeOffset(uint32_t size) {
  LVK_PROFILER_FUNCTION();

  const uint32_t requestedAlignedSize = getAlignedSize(size, kStagingBufferAlignment);

  ensureStagingBufferSize(requestedAlignedSize);

  LVK_ASSERT(!regions_.empty());

  // if we can't find an available region that is big enough to store requestedAlignedSize, return whatever we could find, which will be
  // stored in bestNextIt
  auto bestNextIt = regions_.begin();

  for (auto it = regions_.begin(); it != regions_.end(); ++it) {
    if (ctx_.immediate_->isReady(it->handle_)) {
      // This region is free, but is it big enough?
      if (it->size_ >= requestedAlignedSize) {
        // It is big enough!
        const uint32_t unusedSize = it->size_ - requestedAlignedSize;
        const uint32_t unusedOffset = it->offset_ + requestedAlignedSize;

        // Return this region and add the remaining unused size to the regions_ deque
        SCOPE_EXIT {
          regions_.erase(it);
          if (unusedSize > 0) {
            regions_.push_front({unusedOffset, unusedSize, SubmitHandle()});
          }
        };

        return {it->offset_, requestedAlignedSize, SubmitHandle()};
      }
      // cache the largest available region that isn't as big as the one we're looking for
      if (it->size_ > bestNextIt->size_) {
        bestNextIt = it;
      }
    }
  }

  // we found a region that is available that is smaller than the requested size. It's the best we can do
  if (bestNextIt != regions_.end() && ctx_.immediate_->isReady(bestNextIt->handle_)) {
    SCOPE_EXIT {
      regions_.erase(bestNextIt);
    };

    return {bestNextIt->offset_, bestNextIt->size_, SubmitHandle()};
  }

  // nothing was available. Let's wait for the entire staging buffer to become free
  waitAndReset();

  // waitAndReset() adds a region that spans the entire buffer. Since we'll be using part of it, we need to replace it with a used block and
  // an unused portion
  regions_.clear();

  // store the unused size in the deque first...
  const uint32_t unusedSize = stagingBufferSize_ > requestedAlignedSize ? stagingBufferSize_ - requestedAlignedSize : 0;

  if (unusedSize) {
    const uint32_t unusedOffset = stagingBufferSize_ - unusedSize;
    regions_.push_front({unusedOffset, unusedSize, SubmitHandle()});
  }

  // ...and then return the smallest free region that can hold the requested size
  return {
      .offset_ = 0,
      .size_ = stagingBufferSize_ - unusedSize,
      .handle_ = SubmitHandle(),
  };
}

void lvk::VulkanStagingDevice::waitAndReset() {
  LVK_PROFILER_FUNCTION_COLOR(LVK_PROFILER_COLOR_WAIT);

  for (const MemoryRegionDesc& r : regions_) {
    ctx_.immediate_->wait(r.handle_);
  };

  regions_.clear();
  regions_.push_front({0, stagingBufferSize_, SubmitHandle()});
}

lvk::VulkanContext::VulkanContext(const lvk::ContextConfig& config, void* window, void* display, VkSurfaceKHR surface) :
  config_(config), vkSurface_(surface) {
  LVK_PROFILER_THREAD("MainThread");

  pimpl_ = std::make_unique<VulkanContextImpl>();

  if (volkInitialize() != VK_SUCCESS) {
    LLOGW("volkInitialize() failed\n");
    exit(255);
  };

  glslang_initialize_process();

  createInstance();

  if (!surface) {
    if (config_.enableHeadlessSurface) {
      createHeadlessSurface();
    } else if (window || display) {
      createSurface(window, display);
    }
  }
}

lvk::VulkanContext::~VulkanContext() {
  LVK_PROFILER_FUNCTION();

  VK_ASSERT(vkDeviceWaitIdle(vkDevice_));

#if defined(LVK_WITH_TRACY_GPU)
  TracyVkDestroy(pimpl_->tracyVkCtx_);
  if (pimpl_->tracyCommandPool_) {
    vkDestroyCommandPool(vkDevice_, pimpl_->tracyCommandPool_, nullptr);
  }
#endif // LVK_WITH_TRACY_GPU

  stagingDevice_.reset(nullptr);
  swapchain_.reset(nullptr); // swapchain has to be destroyed prior to Surface

  vkDestroySemaphore(vkDevice_, timelineSemaphore_, nullptr);

  destroy(dummyTexture_);

  for (VulkanContextImpl::YcbcrConversionData& data : pimpl_->ycbcrConversionData_) {
    if (data.info.conversion != VK_NULL_HANDLE) {
      vkDestroySamplerYcbcrConversion(vkDevice_, data.info.conversion, nullptr);
      data.sampler.reset();
    }
  }

  if (shaderModulesPool_.numObjects()) {
    LLOGW("Leaked %u shader modules\n", shaderModulesPool_.numObjects());
  }
  if (renderPipelinesPool_.numObjects()) {
    LLOGW("Leaked %u render pipelines\n", renderPipelinesPool_.numObjects());
  }
  if (computePipelinesPool_.numObjects()) {
    LLOGW("Leaked %u compute pipelines\n", computePipelinesPool_.numObjects());
  }
  if (samplersPool_.numObjects() > 1) {
    // the dummy value is owned by the context
    LLOGW("Leaked %u samplers\n", samplersPool_.numObjects() - 1);
  }
  if (texturesPool_.numObjects()) {
    LLOGW("Leaked %u textures\n", texturesPool_.numObjects());
  }
  if (buffersPool_.numObjects()) {
    LLOGW("Leaked %u buffers\n", buffersPool_.numObjects());
  }

  // manually destroy the dummy sampler
  vkDestroySampler(vkDevice_, samplersPool_.objects_.front().obj_, nullptr);
  samplersPool_.clear();
  computePipelinesPool_.clear();
  renderPipelinesPool_.clear();
  shaderModulesPool_.clear();
  texturesPool_.clear();

  waitDeferredTasks();

  immediate_.reset(nullptr);

  vkDestroyDescriptorSetLayout(vkDevice_, vkDSL_, nullptr);
  vkDestroyDescriptorPool(vkDevice_, vkDPool_, nullptr);
  vkDestroySurfaceKHR(vkInstance_, vkSurface_, nullptr);
  vkDestroyPipelineCache(vkDevice_, pipelineCache_, nullptr);

  // Clean up VMA
  if (LVK_VULKAN_USE_VMA) {
    vmaDestroyAllocator(pimpl_->vma_);
  }

  // Device has to be destroyed prior to Instance
  vkDestroyDevice(vkDevice_, nullptr);

<<<<<<< HEAD
  if (vkDebugUtilsMessenger_ != VK_NULL_HANDLE) {
    vkDestroyDebugUtilsMessengerEXT(vkInstance_, vkDebugUtilsMessenger_, nullptr);
  }
=======
  if (vkDebugUtilsMessenger_) {
    vkDestroyDebugUtilsMessengerEXT(vkInstance_, vkDebugUtilsMessenger_, nullptr);
  }

>>>>>>> 97563265
  vkDestroyInstance(vkInstance_, nullptr);

  glslang_finalize_process();

  LLOGL("Vulkan graphics pipelines created: %u\n", VulkanPipelineBuilder::getNumPipelinesCreated());
}

lvk::ICommandBuffer& lvk::VulkanContext::acquireCommandBuffer() {
  LVK_PROFILER_FUNCTION();

  LVK_ASSERT_MSG(!pimpl_->currentCommandBuffer_.ctx_, "Cannot acquire more than 1 command buffer simultaneously");

#if defined(_M_ARM64)
  vkDeviceWaitIdle(vkDevice_); // a temporary workaround for Windows on Snapdragon
#endif

  pimpl_->currentCommandBuffer_ = CommandBuffer(this);

  return pimpl_->currentCommandBuffer_;
}

lvk::SubmitHandle lvk::VulkanContext::submit(lvk::ICommandBuffer& commandBuffer, TextureHandle present) {
  LVK_PROFILER_FUNCTION();

  CommandBuffer* vkCmdBuffer = static_cast<CommandBuffer*>(&commandBuffer);

  LVK_ASSERT(vkCmdBuffer);
  LVK_ASSERT(vkCmdBuffer->ctx_);
  LVK_ASSERT(vkCmdBuffer->wrapper_);

#if defined(LVK_WITH_TRACY_GPU)
  TracyVkCollect(pimpl_->tracyVkCtx_, vkCmdBuffer->wrapper_->cmdBuf_);
#endif // LVK_WITH_TRACY_GPU

  if (present) {
    const lvk::VulkanImage& tex = *texturesPool_.get(present);

    LVK_ASSERT(tex.isSwapchainImage_);

    // prepare image for presentation the image might be coming from a compute shader
    const VkPipelineStageFlagBits srcStage = (tex.vkImageLayout_ == VK_IMAGE_LAYOUT_GENERAL)
                                                 ? VK_PIPELINE_STAGE_COMPUTE_SHADER_BIT
                                                 : VK_PIPELINE_STAGE_COLOR_ATTACHMENT_OUTPUT_BIT;
    tex.transitionLayout(vkCmdBuffer->wrapper_->cmdBuf_,
                         VK_IMAGE_LAYOUT_PRESENT_SRC_KHR,
                         srcStage,
                         VK_PIPELINE_STAGE_TOP_OF_PIPE_BIT, // wait for all subsequent operations
                         VkImageSubresourceRange{VK_IMAGE_ASPECT_COLOR_BIT, 0, VK_REMAINING_MIP_LEVELS, 0, VK_REMAINING_ARRAY_LAYERS});
  }

  const bool shouldPresent = hasSwapchain() && present;

  if (shouldPresent) {
    // if we a presenting a swapchain image, signal our timeline semaphore
    const uint64_t signalValue = swapchain_->currentFrameIndex_ + swapchain_->getNumSwapchainImages();
    // we wait for this value next time we want to acquire this swapchain image
    swapchain_->timelineWaitValues_[swapchain_->currentImageIndex_] = signalValue;
    immediate_->signalSemaphore(timelineSemaphore_, signalValue);
  }

  vkCmdBuffer->lastSubmitHandle_ = immediate_->submit(*vkCmdBuffer->wrapper_);

  if (shouldPresent) {
    swapchain_->present(immediate_->acquireLastSubmitSemaphore());
  }

  processDeferredTasks();

  SubmitHandle handle = vkCmdBuffer->lastSubmitHandle_;

  // reset
  pimpl_->currentCommandBuffer_ = {};

  return handle;
}

void lvk::VulkanContext::wait(SubmitHandle handle) {
  immediate_->wait(handle);
}

lvk::Holder<lvk::BufferHandle> lvk::VulkanContext::createBuffer(const BufferDesc& requestedDesc, const char* debugName, Result* outResult) {
  BufferDesc desc = requestedDesc;

  if (debugName && *debugName)
    desc.debugName = debugName;

  if (!useStaging_ && (desc.storage == StorageType_Device)) {
    desc.storage = StorageType_HostVisible;
  }

  // Use staging device to transfer data into the buffer when the storage is private to the device
  VkBufferUsageFlags usageFlags = (desc.storage == StorageType_Device) ? VK_BUFFER_USAGE_TRANSFER_DST_BIT | VK_BUFFER_USAGE_TRANSFER_SRC_BIT
                                                                       : 0;

  if (desc.usage == 0) {
    Result::setResult(outResult, Result(Result::Code::ArgumentOutOfRange, "Invalid buffer usage"));
    return {};
  }

  if (desc.usage & BufferUsageBits_Index) {
    usageFlags |= VK_BUFFER_USAGE_INDEX_BUFFER_BIT;
  }
  if (desc.usage & BufferUsageBits_Vertex) {
    usageFlags |= VK_BUFFER_USAGE_VERTEX_BUFFER_BIT;
  }
  if (desc.usage & BufferUsageBits_Uniform) {
    usageFlags |= VK_BUFFER_USAGE_UNIFORM_BUFFER_BIT | VK_BUFFER_USAGE_SHADER_DEVICE_ADDRESS_BIT_KHR;
  }

  if (desc.usage & BufferUsageBits_Storage) {
    usageFlags |= VK_BUFFER_USAGE_STORAGE_BUFFER_BIT | VK_BUFFER_USAGE_TRANSFER_DST_BIT | VK_BUFFER_USAGE_SHADER_DEVICE_ADDRESS_BIT_KHR;
  }

  if (desc.usage & BufferUsageBits_Indirect) {
    usageFlags |= VK_BUFFER_USAGE_INDIRECT_BUFFER_BIT | VK_BUFFER_USAGE_SHADER_DEVICE_ADDRESS_BIT_KHR;
  }

  if (desc.usage & BufferUsageBits_ShaderBindingTable) {
    usageFlags |= VK_BUFFER_USAGE_SHADER_BINDING_TABLE_BIT_KHR | VK_BUFFER_USAGE_SHADER_DEVICE_ADDRESS_BIT_KHR;
  }

  if (desc.usage & BufferUsageBits_AccelStructBuildInputReadOnly) {
    usageFlags |= VK_BUFFER_USAGE_ACCELERATION_STRUCTURE_BUILD_INPUT_READ_ONLY_BIT_KHR | VK_BUFFER_USAGE_SHADER_DEVICE_ADDRESS_BIT_KHR;
  }

  if (desc.usage & BufferUsageBits_AccelStructStorage) {
    usageFlags |= VK_BUFFER_USAGE_ACCELERATION_STRUCTURE_STORAGE_BIT_KHR | VK_BUFFER_USAGE_SHADER_DEVICE_ADDRESS_BIT_KHR;
  }

  LVK_ASSERT_MSG(usageFlags, "Invalid buffer usage");

  const VkMemoryPropertyFlags memFlags = storageTypeToVkMemoryPropertyFlags(desc.storage);

  Result result;
  BufferHandle handle = createBuffer(desc.size, usageFlags, memFlags, &result, desc.debugName);

  if (!LVK_VERIFY(result.isOk())) {
    Result::setResult(outResult, result);
    return {};
  }

  if (desc.data) {
    upload(handle, desc.data, desc.size, 0);
  }

  Result::setResult(outResult, Result());

  return {this, handle};
}

lvk::Holder<lvk::QueryPoolHandle> lvk::VulkanContext::createQueryPool(uint32_t numQueries, const char* debugName, Result* outResult) {
  LVK_PROFILER_FUNCTION();

  const VkQueryPoolCreateInfo createInfo = {
      .sType = VK_STRUCTURE_TYPE_QUERY_POOL_CREATE_INFO,
      .flags = 0,
      .queryType = VK_QUERY_TYPE_TIMESTAMP,
      .queryCount = numQueries,
      .pipelineStatistics = 0,
  };

  VkQueryPool queryPool = VK_NULL_HANDLE;
  VK_ASSERT(vkCreateQueryPool(vkDevice_, &createInfo, 0, &queryPool));

  if (!queryPool) {
    Result::setResult(outResult, Result(Result::Code::RuntimeError, "Cannot create QueryPool"));
    return {};
  }

  if (debugName && *debugName) {
    lvk::setDebugObjectName(vkDevice_, VK_OBJECT_TYPE_QUERY_POOL, (uint64_t)queryPool, debugName);
  }

  lvk::QueryPoolHandle handle = queriesPool_.create(std::move(queryPool));

  return {this, handle};
}

lvk::Holder<lvk::AccelStructHandle> lvk::VulkanContext::createAccelerationStructure(const AccelStructDesc& desc, Result* outResult) {
  LVK_PROFILER_FUNCTION();

  if (!LVK_VERIFY(hasAccelerationStructure_)) {
    Result::setResult(outResult, Result(Result::Code::RuntimeError, "VK_KHR_acceleration_structure is not enabled"));
    return {};
  }

  Result result;

  AccelStructHandle handle;

  switch (desc.type) {
  case AccelStructType_BLAS:
    handle = createBLAS(desc, &result);
    break;
  case AccelStructType_TLAS:
    handle = createTLAS(desc, &result);
    break;
  default:
    LVK_ASSERT_MSG(false, "Invalid acceleration structure type");
    Result::setResult(outResult, Result(Result::Code::ArgumentOutOfRange, "Invalid acceleration structure type"));
    return {};
  }

  if (!LVK_VERIFY(result.isOk() && handle.valid())) {
    Result::setResult(outResult, Result(Result::Code::RuntimeError, "Cannot create AccelerationStructure"));
    return {};
  }

  Result::setResult(outResult, result);

  awaitingCreation_ = true;

  return {this, handle};
}

lvk::Holder<lvk::SamplerHandle> lvk::VulkanContext::createSampler(const SamplerStateDesc& desc, Result* outResult) {
  LVK_PROFILER_FUNCTION();

  Result result;

  const VkSamplerCreateInfo info = samplerStateDescToVkSamplerCreateInfo(desc, getVkPhysicalDeviceProperties().limits);

  SamplerHandle handle = createSampler(info, &result, Format_Invalid, desc.debugName);

  if (!LVK_VERIFY(result.isOk())) {
    Result::setResult(outResult, Result(Result::Code::RuntimeError, "Cannot create Sampler"));
    return {};
  }

  Result::setResult(outResult, result);

  return {this, handle};
}

lvk::Holder<lvk::TextureHandle> lvk::VulkanContext::createTexture(const TextureDesc& requestedDesc,
                                                                  const char* debugName,
                                                                  Result* outResult) {
  LVK_PROFILER_FUNCTION_COLOR(LVK_PROFILER_COLOR_CREATE);

  TextureDesc desc(requestedDesc);

  if (debugName && *debugName) {
    desc.debugName = debugName;
  }

  const VkFormat vkFormat = lvk::isDepthOrStencilFormat(desc.format) ? getClosestDepthStencilFormat(desc.format)
                                                                     : formatToVkFormat(desc.format);

  LVK_ASSERT_MSG(vkFormat != VK_FORMAT_UNDEFINED, "Invalid VkFormat value");

  const lvk::TextureType type = desc.type;
  if (!LVK_VERIFY(type == TextureType_2D || type == TextureType_Cube || type == TextureType_3D)) {
    LVK_ASSERT_MSG(false, "Only 2D, 3D and Cube textures are supported");
    Result::setResult(outResult, Result::Code::RuntimeError);
    return {};
  }

  if (desc.numMipLevels == 0) {
    LVK_ASSERT_MSG(false, "The number of mip levels specified must be greater than 0");
    desc.numMipLevels = 1;
  }

  if (desc.numSamples > 1 && desc.numMipLevels != 1) {
    LVK_ASSERT_MSG(false, "The number of mip levels for multisampled images should be 1");
    Result::setResult(outResult, Result::Code::ArgumentOutOfRange, "The number of mip-levels for multisampled images should be 1");
    return {};
  }

  if (desc.numSamples > 1 && type == TextureType_3D) {
    LVK_ASSERT_MSG(false, "Multisampled 3D images are not supported");
    Result::setResult(outResult, Result::Code::ArgumentOutOfRange, "Multisampled 3D images are not supported");
    return {};
  }

  if (!LVK_VERIFY(desc.numMipLevels <= lvk::calcNumMipLevels(desc.dimensions.width, desc.dimensions.height))) {
    Result::setResult(outResult,
                      Result::Code::ArgumentOutOfRange,
                      "The number of specified mip-levels is greater than the maximum possible "
                      "number of mip-levels.");
    return {};
  }

  if (desc.usage == 0) {
    LVK_ASSERT_MSG(false, "Texture usage flags are not set");
    desc.usage = lvk::TextureUsageBits_Sampled;
  }

  /* Use staging device to transfer data into the image when the storage is private to the device */
  VkImageUsageFlags usageFlags = (desc.storage == StorageType_Device) ? VK_IMAGE_USAGE_TRANSFER_DST_BIT : 0;

  if (desc.usage & lvk::TextureUsageBits_Sampled) {
    usageFlags |= VK_IMAGE_USAGE_SAMPLED_BIT;
  }
  if (desc.usage & lvk::TextureUsageBits_Storage) {
    LVK_ASSERT_MSG(desc.numSamples <= 1, "Storage images cannot be multisampled");
    usageFlags |= VK_IMAGE_USAGE_STORAGE_BIT;
  }
  if (desc.usage & lvk::TextureUsageBits_Attachment) {
    usageFlags |= lvk::isDepthOrStencilFormat(desc.format) ? VK_IMAGE_USAGE_DEPTH_STENCIL_ATTACHMENT_BIT
                                                           : VK_IMAGE_USAGE_COLOR_ATTACHMENT_BIT;
    if (desc.storage == lvk::StorageType_Memoryless) {
      usageFlags |= VK_IMAGE_USAGE_TRANSIENT_ATTACHMENT_BIT;
    }
  }

  if (desc.storage != lvk::StorageType_Memoryless) {
    // For now, always set this flag so we can read it back
    usageFlags |= VK_IMAGE_USAGE_TRANSFER_SRC_BIT;
  }

  LVK_ASSERT_MSG(usageFlags != 0, "Invalid usage flags");

  const VkMemoryPropertyFlags memFlags = storageTypeToVkMemoryPropertyFlags(desc.storage);

  const bool hasDebugName = desc.debugName && *desc.debugName;

  char debugNameImage[256] = {0};
  char debugNameImageView[256] = {0};

  if (hasDebugName) {
    snprintf(debugNameImage, sizeof(debugNameImage) - 1, "Image: %s", desc.debugName);
    snprintf(debugNameImageView, sizeof(debugNameImageView) - 1, "Image View: %s", desc.debugName);
  }

  VkImageCreateFlags vkCreateFlags = 0;
  VkImageViewType vkImageViewType;
  VkImageType vkImageType;
  VkSampleCountFlagBits vkSamples = VK_SAMPLE_COUNT_1_BIT;
  uint32_t numLayers = desc.numLayers;
  switch (desc.type) {
  case TextureType_2D:
    vkImageViewType = numLayers > 1 ? VK_IMAGE_VIEW_TYPE_2D_ARRAY : VK_IMAGE_VIEW_TYPE_2D;
    vkImageType = VK_IMAGE_TYPE_2D;
    vkSamples = lvk::getVulkanSampleCountFlags(desc.numSamples, getFramebufferMSAABitMask());
    break;
  case TextureType_3D:
    vkImageViewType = VK_IMAGE_VIEW_TYPE_3D;
    vkImageType = VK_IMAGE_TYPE_3D;
    break;
  case TextureType_Cube:
    vkImageViewType = numLayers > 1 ? VK_IMAGE_VIEW_TYPE_CUBE_ARRAY : VK_IMAGE_VIEW_TYPE_CUBE;
    vkImageType = VK_IMAGE_TYPE_2D;
    vkCreateFlags = VK_IMAGE_CREATE_CUBE_COMPATIBLE_BIT;
    numLayers *= 6;
    break;
  default:
    LVK_ASSERT_MSG(false, "Code should NOT be reached");
    Result::setResult(outResult, Result::Code::RuntimeError, "Unsupported texture type");
    return {};
  }

  const VkExtent3D vkExtent{desc.dimensions.width, desc.dimensions.height, desc.dimensions.depth};
  const uint32_t numLevels = desc.numMipLevels;

  if (!LVK_VERIFY(validateImageLimits(vkImageType, vkSamples, vkExtent, getVkPhysicalDeviceProperties().limits, outResult))) {
    return {};
  }

  LVK_ASSERT_MSG(numLevels > 0, "The image must contain at least one mip-level");
  LVK_ASSERT_MSG(numLayers > 0, "The image must contain at least one layer");
  LVK_ASSERT_MSG(vkSamples > 0, "The image must contain at least one sample");
  LVK_ASSERT(vkExtent.width > 0);
  LVK_ASSERT(vkExtent.height > 0);
  LVK_ASSERT(vkExtent.depth > 0);

  lvk::VulkanImage image = {
      .vkUsageFlags_ = usageFlags,
      .vkExtent_ = vkExtent,
      .vkType_ = vkImageType,
      .vkImageFormat_ = vkFormat,
      .vkSamples_ = vkSamples,
      .numLevels_ = numLevels,
      .numLayers_ = numLayers,
      .isDepthFormat_ = VulkanImage::isDepthFormat(vkFormat),
      .isStencilFormat_ = VulkanImage::isStencilFormat(vkFormat),
  };

  const uint32_t numPlanes = lvk::getNumImagePlanes(desc.format);
  const bool isDisjoint = numPlanes > 1;

  if (isDisjoint) {
    // some constraints for multiplanar image formats
    LVK_ASSERT(vkImageType == VK_IMAGE_TYPE_2D);
    LVK_ASSERT(vkSamples == VK_SAMPLE_COUNT_1_BIT);
    LVK_ASSERT(numLayers == 1);
    LVK_ASSERT(numLevels == 1);
    vkCreateFlags |= VK_IMAGE_CREATE_DISJOINT_BIT | VK_IMAGE_CREATE_ALIAS_BIT | VK_IMAGE_CREATE_MUTABLE_FORMAT_BIT;
    awaitingNewImmutableSamplers_ = true;
  }

  const VkImageCreateInfo ci = {
      .sType = VK_STRUCTURE_TYPE_IMAGE_CREATE_INFO,
      .pNext = nullptr,
      .flags = vkCreateFlags,
      .imageType = vkImageType,
      .format = vkFormat,
      .extent = vkExtent,
      .mipLevels = numLevels,
      .arrayLayers = numLayers,
      .samples = vkSamples,
      .tiling = VK_IMAGE_TILING_OPTIMAL,
      .usage = usageFlags,
      .sharingMode = VK_SHARING_MODE_EXCLUSIVE,
      .queueFamilyIndexCount = 0,
      .pQueueFamilyIndices = nullptr,
      .initialLayout = VK_IMAGE_LAYOUT_UNDEFINED,
  };

  if (LVK_VULKAN_USE_VMA && numPlanes == 1) {
    VmaAllocationCreateInfo vmaAllocInfo = {
        .usage = memFlags & VK_MEMORY_PROPERTY_HOST_VISIBLE_BIT ? VMA_MEMORY_USAGE_CPU_TO_GPU : VMA_MEMORY_USAGE_AUTO,
    };

    VkResult result = vmaCreateImage((VmaAllocator)getVmaAllocator(), &ci, &vmaAllocInfo, &image.vkImage_, &image.vmaAllocation_, nullptr);

    if (!LVK_VERIFY(result == VK_SUCCESS)) {
      LLOGW("Failed: error result: %d, memflags: %d,  imageformat: %d\n", result, memFlags, image.vkImageFormat_);
      Result::setResult(outResult, Result::Code::RuntimeError, "vmaCreateImage() failed");
      return {};
    }

    // handle memory-mapped buffers
    if (memFlags & VK_MEMORY_PROPERTY_HOST_VISIBLE_BIT) {
      vmaMapMemory((VmaAllocator)getVmaAllocator(), image.vmaAllocation_, &image.mappedPtr_);
    }
  } else {
    // create image
    VK_ASSERT(vkCreateImage(vkDevice_, &ci, nullptr, &image.vkImage_));

    // back the image with some memory
    constexpr uint32_t kNumMaxImagePlanes = LVK_ARRAY_NUM_ELEMENTS(image.vkMemory_);

    VkMemoryRequirements2 memRequirements[kNumMaxImagePlanes] = {
        {.sType = VK_STRUCTURE_TYPE_MEMORY_REQUIREMENTS_2},
        {.sType = VK_STRUCTURE_TYPE_MEMORY_REQUIREMENTS_2},
        {.sType = VK_STRUCTURE_TYPE_MEMORY_REQUIREMENTS_2},
    };

    const VkImagePlaneMemoryRequirementsInfo planes[kNumMaxImagePlanes] = {
        {.sType = VK_STRUCTURE_TYPE_IMAGE_PLANE_MEMORY_REQUIREMENTS_INFO, .planeAspect = VK_IMAGE_ASPECT_PLANE_0_BIT},
        {.sType = VK_STRUCTURE_TYPE_IMAGE_PLANE_MEMORY_REQUIREMENTS_INFO, .planeAspect = VK_IMAGE_ASPECT_PLANE_1_BIT},
        {.sType = VK_STRUCTURE_TYPE_IMAGE_PLANE_MEMORY_REQUIREMENTS_INFO, .planeAspect = VK_IMAGE_ASPECT_PLANE_2_BIT},
    };

    const VkImage img = image.vkImage_;

    const VkImageMemoryRequirementsInfo2 imgRequirements[kNumMaxImagePlanes] = {
        {.sType = VK_STRUCTURE_TYPE_IMAGE_MEMORY_REQUIREMENTS_INFO_2, .pNext = numPlanes > 0 ? &planes[0] : nullptr, .image = img},
        {.sType = VK_STRUCTURE_TYPE_IMAGE_MEMORY_REQUIREMENTS_INFO_2, .pNext = numPlanes > 1 ? &planes[1] : nullptr, .image = img},
        {.sType = VK_STRUCTURE_TYPE_IMAGE_MEMORY_REQUIREMENTS_INFO_2, .pNext = numPlanes > 2 ? &planes[2] : nullptr, .image = img},
    };

    for (uint32_t p = 0; p != numPlanes; p++) {
      vkGetImageMemoryRequirements2(vkDevice_, &imgRequirements[p], &memRequirements[p]);
      VK_ASSERT(lvk::allocateMemory2(vkPhysicalDevice_, vkDevice_, &memRequirements[p], memFlags, &image.vkMemory_[p]));
    }

    const VkBindImagePlaneMemoryInfo bindImagePlaneMemoryInfo[kNumMaxImagePlanes] = {
        {VK_STRUCTURE_TYPE_BIND_IMAGE_PLANE_MEMORY_INFO, nullptr, VK_IMAGE_ASPECT_PLANE_0_BIT},
        {VK_STRUCTURE_TYPE_BIND_IMAGE_PLANE_MEMORY_INFO, nullptr, VK_IMAGE_ASPECT_PLANE_1_BIT},
        {VK_STRUCTURE_TYPE_BIND_IMAGE_PLANE_MEMORY_INFO, nullptr, VK_IMAGE_ASPECT_PLANE_2_BIT},
    };
    const VkBindImageMemoryInfo bindInfo[kNumMaxImagePlanes] = {
        lvk::getBindImageMemoryInfo(isDisjoint ? &bindImagePlaneMemoryInfo[0] : nullptr, img, image.vkMemory_[0]),
        lvk::getBindImageMemoryInfo(&bindImagePlaneMemoryInfo[1], img, image.vkMemory_[1]),
        lvk::getBindImageMemoryInfo(&bindImagePlaneMemoryInfo[2], img, image.vkMemory_[2]),
    };
    VK_ASSERT(vkBindImageMemory2(vkDevice_, numPlanes, bindInfo));

    // handle memory-mapped images
    if (memFlags & VK_MEMORY_PROPERTY_HOST_VISIBLE_BIT && numPlanes == 1) {
      VK_ASSERT(vkMapMemory(vkDevice_, image.vkMemory_[0], 0, VK_WHOLE_SIZE, 0, &image.mappedPtr_));
    }
  }

  VK_ASSERT(lvk::setDebugObjectName(vkDevice_, VK_OBJECT_TYPE_IMAGE, (uint64_t)image.vkImage_, debugNameImage));

  // Get physical device's properties for the image's format
  vkGetPhysicalDeviceFormatProperties(vkPhysicalDevice_, image.vkImageFormat_, &image.vkFormatProperties_);

  VkImageAspectFlags aspect = 0;
  if (image.isDepthFormat_ || image.isStencilFormat_) {
    if (image.isDepthFormat_) {
      aspect |= VK_IMAGE_ASPECT_DEPTH_BIT;
    } else if (image.isStencilFormat_) {
      aspect |= VK_IMAGE_ASPECT_STENCIL_BIT;
    }
  } else {
    aspect = VK_IMAGE_ASPECT_COLOR_BIT;
  }

  const VkComponentMapping mapping = {
      .r = VkComponentSwizzle(desc.swizzle.r),
      .g = VkComponentSwizzle(desc.swizzle.g),
      .b = VkComponentSwizzle(desc.swizzle.b),
      .a = VkComponentSwizzle(desc.swizzle.a),
  };

  const VkSamplerYcbcrConversionInfo* ycbcrInfo = isDisjoint ? getOrCreateYcbcrConversionInfo(desc.format) : nullptr;

  image.imageView_ = image.createImageView(
      vkDevice_, vkImageViewType, vkFormat, aspect, 0, VK_REMAINING_MIP_LEVELS, 0, numLayers, mapping, ycbcrInfo, debugNameImageView);

  if (image.vkUsageFlags_ & VK_IMAGE_USAGE_STORAGE_BIT) {
    if (!desc.swizzle.identity()) {
      // use identity swizzle for storage images
      image.imageViewStorage_ = image.createImageView(
          vkDevice_, vkImageViewType, vkFormat, aspect, 0, VK_REMAINING_MIP_LEVELS, 0, numLayers, {}, ycbcrInfo, debugNameImageView);
      LVK_ASSERT(image.imageViewStorage_ != VK_NULL_HANDLE);
    }
  }

  if (!LVK_VERIFY(image.imageView_ != VK_NULL_HANDLE)) {
    Result::setResult(outResult, Result::Code::RuntimeError, "Cannot create VkImageView");
    return {};
  }

  TextureHandle handle = texturesPool_.create(std::move(image));

  awaitingCreation_ = true;

  if (desc.data) {
    LVK_ASSERT(desc.type == TextureType_2D || desc.type == TextureType_Cube);
    LVK_ASSERT(desc.dataNumMipLevels <= desc.numMipLevels);
    const uint32_t numLayers = desc.type == TextureType_Cube ? 6 : 1;
    Result res = upload(handle, {.dimensions = desc.dimensions, .numLayers = numLayers, .numMipLevels = desc.dataNumMipLevels}, desc.data);
    if (!res.isOk()) {
      Result::setResult(outResult, res);
      return {};
    }
    if (desc.generateMipmaps) {
      this->generateMipmap(handle);
    }
  }

  Result::setResult(outResult, Result());

  return {this, handle};
}

lvk::Holder<lvk::TextureHandle> lvk::VulkanContext::createTextureView(lvk::TextureHandle texture,
                                                                      const TextureViewDesc& desc,
                                                                      const char* debugName,
                                                                      Result* outResult) {
  if (!texture) {
    LVK_ASSERT(texture.valid());
    return {};
  }

  // make a copy and make it non-owning
  VulkanImage image = *texturesPool_.get(texture);
  image.isOwningVkImage_ = false;

  // drop all existing image views - they belong to the base image
  memset(&image.imageViewStorage_, 0, sizeof(image.imageViewStorage_));
  memset(&image.imageViewForFramebuffer_, 0, sizeof(image.imageViewForFramebuffer_));

  VkImageAspectFlags aspect = 0;
  if (image.isDepthFormat_ || image.isStencilFormat_) {
    if (image.isDepthFormat_) {
      aspect |= VK_IMAGE_ASPECT_DEPTH_BIT;
    } else if (image.isStencilFormat_) {
      aspect |= VK_IMAGE_ASPECT_STENCIL_BIT;
    }
  } else {
    aspect = VK_IMAGE_ASPECT_COLOR_BIT;
  }

  VkImageViewType vkImageViewType = VK_IMAGE_VIEW_TYPE_MAX_ENUM;
  switch (desc.type) {
  case TextureType_2D:
    vkImageViewType = desc.numLayers > 1 ? VK_IMAGE_VIEW_TYPE_2D_ARRAY : VK_IMAGE_VIEW_TYPE_2D;
    break;
  case TextureType_3D:
    vkImageViewType = VK_IMAGE_VIEW_TYPE_3D;
    break;
  case TextureType_Cube:
    vkImageViewType = desc.numLayers > 1 ? VK_IMAGE_VIEW_TYPE_CUBE_ARRAY : VK_IMAGE_VIEW_TYPE_CUBE;
    break;
  default:
    LVK_ASSERT_MSG(false, "Code should NOT be reached");
    Result::setResult(outResult, Result::Code::RuntimeError, "Unsupported texture view type");
    return {};
  }

  const VkComponentMapping mapping = {
      .r = VkComponentSwizzle(desc.swizzle.r),
      .g = VkComponentSwizzle(desc.swizzle.g),
      .b = VkComponentSwizzle(desc.swizzle.b),
      .a = VkComponentSwizzle(desc.swizzle.a),
  };

  LVK_ASSERT_MSG(lvk::getNumImagePlanes(image.vkImageFormat_) == 1, "Unsupported multiplanar image");

  image.imageView_ = image.createImageView(vkDevice_,
                                           vkImageViewType,
                                           image.vkImageFormat_,
                                           aspect,
                                           desc.mipLevel,
                                           desc.numMipLevels,
                                           desc.layer,
                                           desc.numLayers,
                                           mapping,
                                           nullptr,
                                           debugName);

  if (!LVK_VERIFY(image.imageView_ != VK_NULL_HANDLE)) {
    Result::setResult(outResult, Result::Code::RuntimeError, "Cannot create VkImageView");
    return {};
  }

  if (image.vkUsageFlags_ & VK_IMAGE_USAGE_STORAGE_BIT) {
    if (!desc.swizzle.identity()) {
      // use identity swizzle for storage images
      image.imageViewStorage_ = image.createImageView(vkDevice_,
                                                      vkImageViewType,
                                                      image.vkImageFormat_,
                                                      aspect,
                                                      desc.mipLevel,
                                                      desc.numMipLevels,
                                                      desc.layer,
                                                      desc.numLayers,
                                                      {},
                                                      nullptr,
                                                      debugName);
      LVK_ASSERT(image.imageViewStorage_ != VK_NULL_HANDLE);
    }
  }

  TextureHandle handle = texturesPool_.create(std::move(image));

  awaitingCreation_ = true;

  return {this, handle};
}

lvk::AccelStructHandle lvk::VulkanContext::createBLAS(const AccelStructDesc& desc, Result* outResult) {
  LVK_ASSERT(desc.type == AccelStructType_BLAS);
  LVK_ASSERT(desc.geometryType == AccelStructGeomType_Triangles);
  LVK_ASSERT(desc.numVertices);
  LVK_ASSERT(desc.indexBuffer.valid());
  LVK_ASSERT(desc.vertexBuffer.valid());
  LVK_ASSERT(desc.transformBuffer.valid());
  LVK_ASSERT(desc.buildRange.primitiveCount);

  LVK_ASSERT(buffersPool_.get(desc.indexBuffer)->vkUsageFlags_ & VK_BUFFER_USAGE_ACCELERATION_STRUCTURE_BUILD_INPUT_READ_ONLY_BIT_KHR);
  LVK_ASSERT(buffersPool_.get(desc.vertexBuffer)->vkUsageFlags_ & VK_BUFFER_USAGE_ACCELERATION_STRUCTURE_BUILD_INPUT_READ_ONLY_BIT_KHR);
  LVK_ASSERT(buffersPool_.get(desc.transformBuffer)->vkUsageFlags_ & VK_BUFFER_USAGE_ACCELERATION_STRUCTURE_BUILD_INPUT_READ_ONLY_BIT_KHR);

  VkGeometryFlagsKHR geometryFlags = 0;

  if (desc.geometryFlags & AccelStructGeometryFlagBits_Opaque) {
    geometryFlags |= VK_GEOMETRY_OPAQUE_BIT_KHR;
  }
  if (desc.geometryFlags & AccelStructGeometryFlagBits_NoDuplicateAnyHit) {
    geometryFlags |= VK_GEOMETRY_NO_DUPLICATE_ANY_HIT_INVOCATION_BIT_KHR;
  }

  const VkAccelerationStructureGeometryKHR accelerationStructureGeometry{
      .sType = VK_STRUCTURE_TYPE_ACCELERATION_STRUCTURE_GEOMETRY_KHR,
      .geometryType = VK_GEOMETRY_TYPE_TRIANGLES_KHR,
      .geometry =
          {
              .triangles =
                  {
                      .sType = VK_STRUCTURE_TYPE_ACCELERATION_STRUCTURE_GEOMETRY_TRIANGLES_DATA_KHR,
                      .vertexFormat = vertexFormatToVkFormat(desc.vertexFormat),
                      .vertexData = {.deviceAddress = gpuAddress(desc.vertexBuffer)},
                      .vertexStride = desc.vertexStride ? desc.vertexStride : lvk::getVertexFormatSize(desc.vertexFormat),
                      .maxVertex = desc.numVertices - 1,
                      .indexType = VK_INDEX_TYPE_UINT32,
                      .indexData = {.deviceAddress = gpuAddress(desc.indexBuffer)},
                      .transformData = {.deviceAddress = gpuAddress(desc.transformBuffer)},
                  },
          },
      .flags = VK_GEOMETRY_OPAQUE_BIT_KHR,
  };

  const VkAccelerationStructureBuildGeometryInfoKHR accelerationStructureBuildGeometryInfo{
      .sType = VK_STRUCTURE_TYPE_ACCELERATION_STRUCTURE_BUILD_GEOMETRY_INFO_KHR,
      .type = VK_ACCELERATION_STRUCTURE_TYPE_BOTTOM_LEVEL_KHR,
      .flags = VK_BUILD_ACCELERATION_STRUCTURE_PREFER_FAST_TRACE_BIT_KHR,
      .geometryCount = 1,
      .pGeometries = &accelerationStructureGeometry,
  };

  VkAccelerationStructureBuildSizesInfoKHR accelerationStructureBuildSizesInfo = {
      .sType = VK_STRUCTURE_TYPE_ACCELERATION_STRUCTURE_BUILD_SIZES_INFO_KHR,
  };
  vkGetAccelerationStructureBuildSizesKHR(vkDevice_,
                                          VK_ACCELERATION_STRUCTURE_BUILD_TYPE_DEVICE_KHR,
                                          &accelerationStructureBuildGeometryInfo,
                                          &desc.buildRange.primitiveCount,
                                          &accelerationStructureBuildSizesInfo);
  char debugNameBuffer[256] = {0};
  if (desc.debugName) {
    snprintf(debugNameBuffer, sizeof(debugNameBuffer) - 1, "Buffer: %s", desc.debugName);
  }
  lvk::AccelerationStructure accelStruct = {
      .buildRangeInfo =
          {
              .primitiveCount = desc.buildRange.primitiveCount,
              .primitiveOffset = desc.buildRange.primitiveOffset,
              .firstVertex = desc.buildRange.firstVertex,
              .transformOffset = desc.buildRange.transformOffset,
          },
      .buffer = createBuffer(
          {
              .usage = lvk::BufferUsageBits_AccelStructStorage,
              .storage = lvk::StorageType_Device,
              .size = accelerationStructureBuildSizesInfo.accelerationStructureSize,
              .debugName = debugNameBuffer,
          },
          nullptr,
          outResult),
  };
  const VkAccelerationStructureCreateInfoKHR ciAccelerationStructure = {
      .sType = VK_STRUCTURE_TYPE_ACCELERATION_STRUCTURE_CREATE_INFO_KHR,
      .buffer = getVkBuffer(this, accelStruct.buffer),
      .size = accelerationStructureBuildSizesInfo.accelerationStructureSize,
      .type = VK_ACCELERATION_STRUCTURE_TYPE_BOTTOM_LEVEL_KHR,
  };
  VK_ASSERT(vkCreateAccelerationStructureKHR(vkDevice_, &ciAccelerationStructure, nullptr, &accelStruct.vkHandle));

  lvk::Holder<lvk::BufferHandle> scratchBuffer = createBuffer(
      {
          .usage = lvk::BufferUsageBits_Storage,
          .storage = lvk::StorageType_Device,
          .size = accelerationStructureBuildSizesInfo.buildScratchSize,
          .debugName = "Buffer: BLAS scratch",
      },
      nullptr,
      outResult);

  const VkAccelerationStructureBuildGeometryInfoKHR accelerationBuildGeometryInfo{
      .sType = VK_STRUCTURE_TYPE_ACCELERATION_STRUCTURE_BUILD_GEOMETRY_INFO_KHR,
      .type = VK_ACCELERATION_STRUCTURE_TYPE_BOTTOM_LEVEL_KHR,
      .flags = buildFlagsToVkBuildAccelerationStructureFlags(desc.buildFlags),
      .mode = VK_BUILD_ACCELERATION_STRUCTURE_MODE_BUILD_KHR,
      .dstAccelerationStructure = accelStruct.vkHandle,
      .geometryCount = 1,
      .pGeometries = &accelerationStructureGeometry,
      .scratchData = {.deviceAddress = gpuAddress(scratchBuffer)},
  };

  const VkAccelerationStructureBuildRangeInfoKHR* accelerationBuildStructureRangeInfos[] = {&accelStruct.buildRangeInfo};

  lvk::ICommandBuffer& buffer = acquireCommandBuffer();
  vkCmdBuildAccelerationStructuresKHR(
      lvk::getVkCommandBuffer(buffer), 1, &accelerationBuildGeometryInfo, accelerationBuildStructureRangeInfos);
  wait(submit(buffer, {}));

  const VkAccelerationStructureDeviceAddressInfoKHR accelerationDeviceAddressInfo{
      .sType = VK_STRUCTURE_TYPE_ACCELERATION_STRUCTURE_DEVICE_ADDRESS_INFO_KHR,
      .accelerationStructure = accelStruct.vkHandle,
  };
  accelStruct.deviceAddress = vkGetAccelerationStructureDeviceAddressKHR(vkDevice_, &accelerationDeviceAddressInfo);

  return accelStructuresPool_.create(std::move(accelStruct));
}

lvk::AccelStructHandle lvk::VulkanContext::createTLAS(const AccelStructDesc& desc, Result* outResult) {
  LVK_ASSERT(desc.type == AccelStructType_TLAS);
  LVK_ASSERT(desc.geometryType == AccelStructGeomType_Instances);
  LVK_ASSERT(desc.numVertices == 0);
  LVK_ASSERT(desc.instancesBuffer.valid());
  LVK_ASSERT(desc.buildRange.primitiveCount);
  LVK_ASSERT(buffersPool_.get(desc.instancesBuffer)->vkUsageFlags_ & VK_BUFFER_USAGE_ACCELERATION_STRUCTURE_BUILD_INPUT_READ_ONLY_BIT_KHR);

  const VkAccelerationStructureGeometryKHR accelerationStructureGeometry{
      .sType = VK_STRUCTURE_TYPE_ACCELERATION_STRUCTURE_GEOMETRY_KHR,
      .geometryType = VK_GEOMETRY_TYPE_INSTANCES_KHR,
      .geometry =
          {
              .instances =
                  {
                      .sType = VK_STRUCTURE_TYPE_ACCELERATION_STRUCTURE_GEOMETRY_INSTANCES_DATA_KHR,
                      .arrayOfPointers = VK_FALSE,
                      .data = {.deviceAddress = gpuAddress(desc.instancesBuffer)},
                  },
          },
      .flags = VK_GEOMETRY_OPAQUE_BIT_KHR,
  };

  const VkAccelerationStructureBuildGeometryInfoKHR accelerationStructureBuildGeometryInfo = {
      .sType = VK_STRUCTURE_TYPE_ACCELERATION_STRUCTURE_BUILD_GEOMETRY_INFO_KHR,
      .type = VK_ACCELERATION_STRUCTURE_TYPE_TOP_LEVEL_KHR,
      .flags = buildFlagsToVkBuildAccelerationStructureFlags(desc.buildFlags),
      .geometryCount = 1,
      .pGeometries = &accelerationStructureGeometry,
  };

  VkAccelerationStructureBuildSizesInfoKHR accelerationStructureBuildSizesInfo{
      .sType = VK_STRUCTURE_TYPE_ACCELERATION_STRUCTURE_BUILD_SIZES_INFO_KHR,
  };
  vkGetAccelerationStructureBuildSizesKHR(vkDevice_,
                                          VK_ACCELERATION_STRUCTURE_BUILD_TYPE_DEVICE_KHR,
                                          &accelerationStructureBuildGeometryInfo,
                                          &desc.buildRange.primitiveCount,
                                          &accelerationStructureBuildSizesInfo);

  char debugNameBuffer[256] = {0};
  if (desc.debugName) {
    snprintf(debugNameBuffer, sizeof(debugNameBuffer) - 1, "Buffer: %s", desc.debugName);
  }
  lvk::AccelerationStructure accelStruct = {
      .isTLAS = true,
      .buildRangeInfo =
          {
              .primitiveCount = desc.buildRange.primitiveCount,
              .primitiveOffset = desc.buildRange.primitiveOffset,
              .firstVertex = desc.buildRange.firstVertex,
              .transformOffset = desc.buildRange.transformOffset,
          },
      .buffer = createBuffer(
          {
              .usage = lvk::BufferUsageBits_AccelStructStorage,
              .storage = lvk::StorageType_Device,
              .size = accelerationStructureBuildSizesInfo.accelerationStructureSize,
              .debugName = debugNameBuffer,
          },
          nullptr,
          outResult),
  };

  const VkAccelerationStructureCreateInfoKHR ciAccelerationStructure = {
      .sType = VK_STRUCTURE_TYPE_ACCELERATION_STRUCTURE_CREATE_INFO_KHR,
      .buffer = getVkBuffer(this, accelStruct.buffer),
      .size = accelerationStructureBuildSizesInfo.accelerationStructureSize,
      .type = VK_ACCELERATION_STRUCTURE_TYPE_TOP_LEVEL_KHR,
  };
  vkCreateAccelerationStructureKHR(vkDevice_, &ciAccelerationStructure, nullptr, &accelStruct.vkHandle);

  lvk::Holder<lvk::BufferHandle> scratchBuffer = createBuffer(
      {
          .usage = lvk::BufferUsageBits_Storage,
          .storage = lvk::StorageType_Device,
          .size = accelerationStructureBuildSizesInfo.buildScratchSize,
          .debugName = "Buffer: TLAS scratch",
      },
      nullptr,
      outResult);

  const VkAccelerationStructureBuildGeometryInfoKHR accelerationBuildGeometryInfo = {
      .sType = VK_STRUCTURE_TYPE_ACCELERATION_STRUCTURE_BUILD_GEOMETRY_INFO_KHR,
      .type = VK_ACCELERATION_STRUCTURE_TYPE_TOP_LEVEL_KHR,
      .flags = buildFlagsToVkBuildAccelerationStructureFlags(desc.buildFlags),
      .mode = VK_BUILD_ACCELERATION_STRUCTURE_MODE_BUILD_KHR,
      .dstAccelerationStructure = accelStruct.vkHandle,
      .geometryCount = 1,
      .pGeometries = &accelerationStructureGeometry,
      .scratchData = {.deviceAddress = gpuAddress(scratchBuffer)},
  };
  if (desc.buildFlags & lvk::AccelStructBuildFlagBits_AllowUpdate) {
    // Store scratch buffer for future updates
    accelStruct.scratchBuffer = std::move(scratchBuffer);
  }

  const VkAccelerationStructureBuildRangeInfoKHR* accelerationBuildStructureRangeInfos[] = {&accelStruct.buildRangeInfo};

  lvk::ICommandBuffer& buffer = acquireCommandBuffer();
  vkCmdBuildAccelerationStructuresKHR(
      lvk::getVkCommandBuffer(buffer), 1, &accelerationBuildGeometryInfo, accelerationBuildStructureRangeInfos);
  wait(submit(buffer, {}));

  const VkAccelerationStructureDeviceAddressInfoKHR accelerationDeviceAddressInfo = {
      .sType = VK_STRUCTURE_TYPE_ACCELERATION_STRUCTURE_DEVICE_ADDRESS_INFO_KHR,
      .accelerationStructure = accelStruct.vkHandle,
  };
  accelStruct.deviceAddress = vkGetAccelerationStructureDeviceAddressKHR(vkDevice_, &accelerationDeviceAddressInfo);

  return accelStructuresPool_.create(std::move(accelStruct));
}

static_assert(1 << (sizeof(lvk::Format) * 8) <= LVK_ARRAY_NUM_ELEMENTS(lvk::VulkanContextImpl::ycbcrConversionData_),
              "There aren't enough elements in `ycbcrConversionData_` to be accessed by lvk::Format");

VkSampler lvk::VulkanContext::getOrCreateYcbcrSampler(lvk::Format format) {
  const VkSamplerYcbcrConversionInfo* info = getOrCreateYcbcrConversionInfo(format);

  if (!info) {
    return VK_NULL_HANDLE;
  }

  return *samplersPool_.get(pimpl_->ycbcrConversionData_[format].sampler);
}

const VkSamplerYcbcrConversionInfo* lvk::VulkanContext::getOrCreateYcbcrConversionInfo(lvk::Format format) {
  if (pimpl_->ycbcrConversionData_[format].info.sType) {
    return &pimpl_->ycbcrConversionData_[format].info;
  }

  if (!LVK_VERIFY(vkFeatures11_.samplerYcbcrConversion)) {
    LVK_ASSERT_MSG(false, "Ycbcr samplers are not supported");
    return nullptr;
  }

  const VkFormat vkFormat = lvk::formatToVkFormat(format);

  VkFormatProperties props;
  vkGetPhysicalDeviceFormatProperties(getVkPhysicalDevice(), vkFormat, &props);

  const bool cosited = (props.optimalTilingFeatures & VK_FORMAT_FEATURE_COSITED_CHROMA_SAMPLES_BIT) != 0;
  const bool midpoint = (props.optimalTilingFeatures & VK_FORMAT_FEATURE_MIDPOINT_CHROMA_SAMPLES_BIT) != 0;

  if (!LVK_VERIFY(cosited || midpoint)) {
    LVK_ASSERT_MSG(cosited || midpoint, "Unsupported Ycbcr feature");
    return nullptr;
  }

  const VkSamplerYcbcrConversionCreateInfo ci = {
      .sType = VK_STRUCTURE_TYPE_SAMPLER_YCBCR_CONVERSION_CREATE_INFO,
      .format = vkFormat,
      .ycbcrModel = VK_SAMPLER_YCBCR_MODEL_CONVERSION_YCBCR_709,
      .ycbcrRange = VK_SAMPLER_YCBCR_RANGE_ITU_FULL,
      .components =
          {
              VK_COMPONENT_SWIZZLE_IDENTITY,
              VK_COMPONENT_SWIZZLE_IDENTITY,
              VK_COMPONENT_SWIZZLE_IDENTITY,
              VK_COMPONENT_SWIZZLE_IDENTITY,
          },
      .xChromaOffset = midpoint ? VK_CHROMA_LOCATION_MIDPOINT : VK_CHROMA_LOCATION_COSITED_EVEN,
      .yChromaOffset = midpoint ? VK_CHROMA_LOCATION_MIDPOINT : VK_CHROMA_LOCATION_COSITED_EVEN,
      .chromaFilter = VK_FILTER_LINEAR,
      .forceExplicitReconstruction = VK_FALSE,
  };

  VkSamplerYcbcrConversionInfo info = {
      .sType = VK_STRUCTURE_TYPE_SAMPLER_YCBCR_CONVERSION_INFO,
      .pNext = nullptr,
  };
  vkCreateSamplerYcbcrConversion(vkDevice_, &ci, nullptr, &info.conversion);

  // check properties
  VkSamplerYcbcrConversionImageFormatProperties samplerYcbcrConversionImageFormatProps = {
      .sType = VK_STRUCTURE_TYPE_SAMPLER_YCBCR_CONVERSION_IMAGE_FORMAT_PROPERTIES,
  };
  VkImageFormatProperties2 imageFormatProps = {
      .sType = VK_STRUCTURE_TYPE_IMAGE_FORMAT_PROPERTIES_2,
      .pNext = &samplerYcbcrConversionImageFormatProps,
  };
  const VkPhysicalDeviceImageFormatInfo2 imageFormatInfo = {
      .sType = VK_STRUCTURE_TYPE_PHYSICAL_DEVICE_IMAGE_FORMAT_INFO_2,
      .format = vkFormat,
      .type = VK_IMAGE_TYPE_2D,
      .tiling = VK_IMAGE_TILING_OPTIMAL,
      .usage = VK_IMAGE_USAGE_SAMPLED_BIT,
      .flags = VK_IMAGE_CREATE_DISJOINT_BIT,
  };
  vkGetPhysicalDeviceImageFormatProperties2(getVkPhysicalDevice(), &imageFormatInfo, &imageFormatProps);

  LVK_ASSERT(samplerYcbcrConversionImageFormatProps.combinedImageSamplerDescriptorCount <= 3);

  const VkSamplerCreateInfo cinfo = samplerStateDescToVkSamplerCreateInfo({}, getVkPhysicalDeviceProperties().limits);

  pimpl_->ycbcrConversionData_[format].info = info;
  pimpl_->ycbcrConversionData_[format].sampler = {this, this->createSampler(cinfo, nullptr, format, "YUV sampler")};
  pimpl_->numYcbcrSamplers_++;
  awaitingNewImmutableSamplers_ = true;

  return &pimpl_->ycbcrConversionData_[format].info;
}

VkPipeline lvk::VulkanContext::getVkPipeline(RenderPipelineHandle handle) {
  lvk::RenderPipelineState* rps = renderPipelinesPool_.get(handle);

  if (!rps) {
    return VK_NULL_HANDLE;
  }

  if (rps->lastVkDescriptorSetLayout_ != vkDSL_) {
    deferredTask(std::packaged_task<void()>(
        [device = getVkDevice(), pipeline = rps->pipeline_]() { vkDestroyPipeline(device, pipeline, nullptr); }));
    deferredTask(std::packaged_task<void()>(
        [device = getVkDevice(), layout = rps->pipelineLayout_]() { vkDestroyPipelineLayout(device, layout, nullptr); }));
    rps->pipeline_ = VK_NULL_HANDLE;
    rps->lastVkDescriptorSetLayout_ = vkDSL_;
  }

  if (rps->pipeline_ != VK_NULL_HANDLE) {
    return rps->pipeline_;
  }

  // build a new Vulkan pipeline

  VkPipelineLayout layout = VK_NULL_HANDLE;
  VkPipeline pipeline = VK_NULL_HANDLE;

  const RenderPipelineDesc& desc = rps->desc_;

  const uint32_t numColorAttachments = rps->desc_.getNumColorAttachments();

  // Not all attachments are valid. We need to create color blend attachments only for active attachments
  VkPipelineColorBlendAttachmentState colorBlendAttachmentStates[LVK_MAX_COLOR_ATTACHMENTS] = {};
  VkFormat colorAttachmentFormats[LVK_MAX_COLOR_ATTACHMENTS] = {};

  for (uint32_t i = 0; i != numColorAttachments; i++) {
    const lvk::ColorAttachment& attachment = desc.color[i];
    LVK_ASSERT(attachment.format != Format_Invalid);
    colorAttachmentFormats[i] = formatToVkFormat(attachment.format);
    if (!attachment.blendEnabled) {
      colorBlendAttachmentStates[i] = VkPipelineColorBlendAttachmentState{
          .blendEnable = VK_FALSE,
          .srcColorBlendFactor = VK_BLEND_FACTOR_ONE,
          .dstColorBlendFactor = VK_BLEND_FACTOR_ZERO,
          .colorBlendOp = VK_BLEND_OP_ADD,
          .srcAlphaBlendFactor = VK_BLEND_FACTOR_ONE,
          .dstAlphaBlendFactor = VK_BLEND_FACTOR_ZERO,
          .alphaBlendOp = VK_BLEND_OP_ADD,
          .colorWriteMask = VK_COLOR_COMPONENT_R_BIT | VK_COLOR_COMPONENT_G_BIT | VK_COLOR_COMPONENT_B_BIT | VK_COLOR_COMPONENT_A_BIT,
      };
    } else {
      colorBlendAttachmentStates[i] = VkPipelineColorBlendAttachmentState{
          .blendEnable = VK_TRUE,
          .srcColorBlendFactor = blendFactorToVkBlendFactor(attachment.srcRGBBlendFactor),
          .dstColorBlendFactor = blendFactorToVkBlendFactor(attachment.dstRGBBlendFactor),
          .colorBlendOp = blendOpToVkBlendOp(attachment.rgbBlendOp),
          .srcAlphaBlendFactor = blendFactorToVkBlendFactor(attachment.srcAlphaBlendFactor),
          .dstAlphaBlendFactor = blendFactorToVkBlendFactor(attachment.dstAlphaBlendFactor),
          .alphaBlendOp = blendOpToVkBlendOp(attachment.alphaBlendOp),
          .colorWriteMask = VK_COLOR_COMPONENT_R_BIT | VK_COLOR_COMPONENT_G_BIT | VK_COLOR_COMPONENT_B_BIT | VK_COLOR_COMPONENT_A_BIT,
      };
    }
  }

  const lvk::ShaderModuleState* vertModule = shaderModulesPool_.get(desc.smVert);
  const lvk::ShaderModuleState* tescModule = shaderModulesPool_.get(desc.smTesc);
  const lvk::ShaderModuleState* teseModule = shaderModulesPool_.get(desc.smTese);
  const lvk::ShaderModuleState* geomModule = shaderModulesPool_.get(desc.smGeom);
  const lvk::ShaderModuleState* fragModule = shaderModulesPool_.get(desc.smFrag);
  const lvk::ShaderModuleState* taskModule = shaderModulesPool_.get(desc.smTask);
  const lvk::ShaderModuleState* meshModule = shaderModulesPool_.get(desc.smMesh);

  LVK_ASSERT(vertModule || meshModule);
  LVK_ASSERT(fragModule);

  if (tescModule || teseModule || desc.patchControlPoints) {
    LVK_ASSERT_MSG(tescModule && teseModule, "Both tessellation control and evaluation shaders should be provided");
    LVK_ASSERT(desc.patchControlPoints > 0 &&
               desc.patchControlPoints <= vkPhysicalDeviceProperties2_.properties.limits.maxTessellationPatchSize);
  }

  const VkPipelineVertexInputStateCreateInfo ciVertexInputState = {
      .sType = VK_STRUCTURE_TYPE_PIPELINE_VERTEX_INPUT_STATE_CREATE_INFO,
      .vertexBindingDescriptionCount = rps->numBindings_,
      .pVertexBindingDescriptions = rps->numBindings_ ? rps->vkBindings_ : nullptr,
      .vertexAttributeDescriptionCount = rps->numAttributes_,
      .pVertexAttributeDescriptions = rps->numAttributes_ ? rps->vkAttributes_ : nullptr,
  };

  VkSpecializationMapEntry entries[SpecializationConstantDesc::LVK_SPECIALIZATION_CONSTANTS_MAX] = {};

  const VkSpecializationInfo si = lvk::getPipelineShaderStageSpecializationInfo(desc.specInfo, entries);

  // create pipeline layout
  {
#define UPDATE_PUSH_CONSTANT_SIZE(sm, bit)                                  \
  if (sm) {                                                                 \
    pushConstantsSize = std::max(pushConstantsSize, sm->pushConstantsSize); \
    rps->shaderStageFlags_ |= bit;                                          \
  }
    rps->shaderStageFlags_ = 0;
    uint32_t pushConstantsSize = 0;
    UPDATE_PUSH_CONSTANT_SIZE(vertModule, VK_SHADER_STAGE_VERTEX_BIT);
    UPDATE_PUSH_CONSTANT_SIZE(tescModule, VK_SHADER_STAGE_TESSELLATION_CONTROL_BIT);
    UPDATE_PUSH_CONSTANT_SIZE(teseModule, VK_SHADER_STAGE_TESSELLATION_EVALUATION_BIT);
    UPDATE_PUSH_CONSTANT_SIZE(geomModule, VK_SHADER_STAGE_GEOMETRY_BIT);
    UPDATE_PUSH_CONSTANT_SIZE(fragModule, VK_SHADER_STAGE_FRAGMENT_BIT);
    UPDATE_PUSH_CONSTANT_SIZE(taskModule, VK_SHADER_STAGE_TASK_BIT_EXT);
    UPDATE_PUSH_CONSTANT_SIZE(meshModule, VK_SHADER_STAGE_MESH_BIT_EXT);
#undef UPDATE_PUSH_CONSTANT_SIZE

    // maxPushConstantsSize is guaranteed to be at least 128 bytes
    // https://www.khronos.org/registry/vulkan/specs/1.3/html/vkspec.html#features-limits
    // Table 32. Required Limits
    const VkPhysicalDeviceLimits& limits = getVkPhysicalDeviceProperties().limits;
    if (!LVK_VERIFY(pushConstantsSize <= limits.maxPushConstantsSize)) {
      LLOGW("Push constants size exceeded %u (max %u bytes)", pushConstantsSize, limits.maxPushConstantsSize);
    }

    // duplicate for MoltenVK
    const VkDescriptorSetLayout dsls[] = {vkDSL_, vkDSL_, vkDSL_, vkDSL_};
    const VkPushConstantRange range = {
        .stageFlags = rps->shaderStageFlags_,
        .offset = 0,
        .size = pushConstantsSize,
    };
    const VkPipelineLayoutCreateInfo ci = {
        .sType = VK_STRUCTURE_TYPE_PIPELINE_LAYOUT_CREATE_INFO,
        .setLayoutCount = (uint32_t)LVK_ARRAY_NUM_ELEMENTS(dsls),
        .pSetLayouts = dsls,
        .pushConstantRangeCount = pushConstantsSize ? 1u : 0u,
        .pPushConstantRanges = pushConstantsSize ? &range : nullptr,
    };
    VK_ASSERT(vkCreatePipelineLayout(vkDevice_, &ci, nullptr, &layout));
    char pipelineLayoutName[256] = {0};
    if (rps->desc_.debugName) {
      snprintf(pipelineLayoutName, sizeof(pipelineLayoutName) - 1, "Pipeline Layout: %s", rps->desc_.debugName);
    }
    VK_ASSERT(lvk::setDebugObjectName(vkDevice_, VK_OBJECT_TYPE_PIPELINE_LAYOUT, (uint64_t)layout, pipelineLayoutName));
  }

  lvk::VulkanPipelineBuilder()
      // from Vulkan 1.0
      .dynamicState(VK_DYNAMIC_STATE_VIEWPORT)
      .dynamicState(VK_DYNAMIC_STATE_SCISSOR)
      .dynamicState(VK_DYNAMIC_STATE_DEPTH_BIAS)
      .dynamicState(VK_DYNAMIC_STATE_BLEND_CONSTANTS)
      // from Vulkan 1.3 or VK_EXT_extended_dynamic_state
      .dynamicState(VK_DYNAMIC_STATE_DEPTH_TEST_ENABLE)
      .dynamicState(VK_DYNAMIC_STATE_DEPTH_WRITE_ENABLE)
      .dynamicState(VK_DYNAMIC_STATE_DEPTH_COMPARE_OP)
      // from Vulkan 1.3 or VK_EXT_extended_dynamic_state2
      .dynamicState(VK_DYNAMIC_STATE_DEPTH_BIAS_ENABLE)
      .primitiveTopology(topologyToVkPrimitiveTopology(desc.topology))
      .rasterizationSamples(getVulkanSampleCountFlags(desc.samplesCount, getFramebufferMSAABitMask()), desc.minSampleShading)
      .polygonMode(polygonModeToVkPolygonMode(desc.polygonMode))
      .stencilStateOps(VK_STENCIL_FACE_FRONT_BIT,
                       stencilOpToVkStencilOp(desc.frontFaceStencil.stencilFailureOp),
                       stencilOpToVkStencilOp(desc.frontFaceStencil.depthStencilPassOp),
                       stencilOpToVkStencilOp(desc.frontFaceStencil.depthFailureOp),
                       compareOpToVkCompareOp(desc.frontFaceStencil.stencilCompareOp))
      .stencilStateOps(VK_STENCIL_FACE_BACK_BIT,
                       stencilOpToVkStencilOp(desc.backFaceStencil.stencilFailureOp),
                       stencilOpToVkStencilOp(desc.backFaceStencil.depthStencilPassOp),
                       stencilOpToVkStencilOp(desc.backFaceStencil.depthFailureOp),
                       compareOpToVkCompareOp(desc.backFaceStencil.stencilCompareOp))
      .stencilMasks(VK_STENCIL_FACE_FRONT_BIT, 0xFF, desc.frontFaceStencil.writeMask, desc.frontFaceStencil.readMask)
      .stencilMasks(VK_STENCIL_FACE_BACK_BIT, 0xFF, desc.backFaceStencil.writeMask, desc.backFaceStencil.readMask)
      .shaderStage(taskModule
                       ? lvk::getPipelineShaderStageCreateInfo(VK_SHADER_STAGE_TASK_BIT_EXT, taskModule->sm, desc.entryPointTask, &si)
                       : VkPipelineShaderStageCreateInfo{.module = VK_NULL_HANDLE})
      .shaderStage(meshModule
                       ? lvk::getPipelineShaderStageCreateInfo(VK_SHADER_STAGE_MESH_BIT_EXT, meshModule->sm, desc.entryPointMesh, &si)
                       : lvk::getPipelineShaderStageCreateInfo(VK_SHADER_STAGE_VERTEX_BIT, vertModule->sm, desc.entryPointVert, &si))
      .shaderStage(lvk::getPipelineShaderStageCreateInfo(VK_SHADER_STAGE_FRAGMENT_BIT, fragModule->sm, desc.entryPointFrag, &si))
      .shaderStage(tescModule ? lvk::getPipelineShaderStageCreateInfo(
                                    VK_SHADER_STAGE_TESSELLATION_CONTROL_BIT, tescModule->sm, desc.entryPointTesc, &si)
                              : VkPipelineShaderStageCreateInfo{.module = VK_NULL_HANDLE})
      .shaderStage(teseModule ? lvk::getPipelineShaderStageCreateInfo(
                                    VK_SHADER_STAGE_TESSELLATION_EVALUATION_BIT, teseModule->sm, desc.entryPointTese, &si)
                              : VkPipelineShaderStageCreateInfo{.module = VK_NULL_HANDLE})
      .shaderStage(geomModule
                       ? lvk::getPipelineShaderStageCreateInfo(VK_SHADER_STAGE_GEOMETRY_BIT, geomModule->sm, desc.entryPointGeom, &si)
                       : VkPipelineShaderStageCreateInfo{.module = VK_NULL_HANDLE})
      .cullMode(cullModeToVkCullMode(desc.cullMode))
      .frontFace(windingModeToVkFrontFace(desc.frontFaceWinding))
      .vertexInputState(ciVertexInputState)
      .colorAttachments(colorBlendAttachmentStates, colorAttachmentFormats, numColorAttachments)
      .depthAttachmentFormat(formatToVkFormat(desc.depthFormat))
      .stencilAttachmentFormat(formatToVkFormat(desc.stencilFormat))
      .patchControlPoints(desc.patchControlPoints)
      .build(vkDevice_, pipelineCache_, layout, &pipeline, desc.debugName);

  rps->pipeline_ = pipeline;
  rps->pipelineLayout_ = layout;

  return pipeline;
}

VkPipeline lvk::VulkanContext::getVkPipeline(RayTracingPipelineHandle handle) {
  lvk::RayTracingPipelineState* rtps = rayTracingPipelinesPool_.get(handle);

  if (!rtps) {
    return VK_NULL_HANDLE;
  }

  if (rtps->lastVkDescriptorSetLayout_ != vkDSL_) {
    deferredTask(
        std::packaged_task<void()>([device = vkDevice_, pipeline = rtps->pipeline_]() { vkDestroyPipeline(device, pipeline, nullptr); }));
    deferredTask(std::packaged_task<void()>(
        [device = vkDevice_, layout = rtps->pipelineLayout_]() { vkDestroyPipelineLayout(device, layout, nullptr); }));
    rtps->pipeline_ = VK_NULL_HANDLE;
    rtps->pipelineLayout_ = VK_NULL_HANDLE;
    rtps->lastVkDescriptorSetLayout_ = vkDSL_;
  }

  if (rtps->pipeline_) {
    return rtps->pipeline_;
  }

  checkAndUpdateDescriptorSets();

  // build a new Vulkan ray tracing pipeline
  const RayTracingPipelineDesc& desc = rtps->desc_;

  const lvk::ShaderModuleState* moduleRGen = shaderModulesPool_.get(desc.smRayGen);
  const lvk::ShaderModuleState* moduleAHit = shaderModulesPool_.get(desc.smAnyHit);
  const lvk::ShaderModuleState* moduleCHit = shaderModulesPool_.get(desc.smClosestHit);
  const lvk::ShaderModuleState* moduleMiss = shaderModulesPool_.get(desc.smMiss);
  const lvk::ShaderModuleState* moduleIntr = shaderModulesPool_.get(desc.smIntersection);
  const lvk::ShaderModuleState* moduleCall = shaderModulesPool_.get(desc.smCallable);

  LVK_ASSERT(moduleRGen);

  // create pipeline layout
  {
#define UPDATE_PUSH_CONSTANT_SIZE(sm, bit)                                  \
  if (sm) {                                                                 \
    pushConstantsSize = std::max(pushConstantsSize, sm->pushConstantsSize); \
    rtps->shaderStageFlags_ |= bit;                                         \
  }
    rtps->shaderStageFlags_ = 0;
    uint32_t pushConstantsSize = 0;
    UPDATE_PUSH_CONSTANT_SIZE(moduleRGen, VK_SHADER_STAGE_RAYGEN_BIT_KHR);
    UPDATE_PUSH_CONSTANT_SIZE(moduleAHit, VK_SHADER_STAGE_ANY_HIT_BIT_KHR);
    UPDATE_PUSH_CONSTANT_SIZE(moduleCHit, VK_SHADER_STAGE_CLOSEST_HIT_BIT_KHR);
    UPDATE_PUSH_CONSTANT_SIZE(moduleMiss, VK_SHADER_STAGE_MISS_BIT_KHR);
    UPDATE_PUSH_CONSTANT_SIZE(moduleIntr, VK_SHADER_STAGE_INTERSECTION_BIT_KHR);
    UPDATE_PUSH_CONSTANT_SIZE(moduleCall, VK_SHADER_STAGE_CALLABLE_BIT_KHR);
#undef UPDATE_PUSH_CONSTANT_SIZE

    // maxPushConstantsSize is guaranteed to be at least 128 bytes
    // https://www.khronos.org/registry/vulkan/specs/1.3/html/vkspec.html#features-limits
    // Table 32. Required Limits
    const VkPhysicalDeviceLimits& limits = getVkPhysicalDeviceProperties().limits;
    if (!LVK_VERIFY(pushConstantsSize <= limits.maxPushConstantsSize)) {
      LLOGW("Push constants size exceeded %u (max %u bytes)", pushConstantsSize, limits.maxPushConstantsSize);
    }

    const VkDescriptorSetLayout dsls[] = {vkDSL_, vkDSL_, vkDSL_, vkDSL_};
    const VkPushConstantRange range = {
        .stageFlags = rtps->shaderStageFlags_,
        .size = pushConstantsSize,
    };

    const VkPipelineLayoutCreateInfo ciPipelineLayout = {
        .sType = VK_STRUCTURE_TYPE_PIPELINE_LAYOUT_CREATE_INFO,
        .setLayoutCount = LVK_ARRAY_NUM_ELEMENTS(dsls),
        .pSetLayouts = dsls,
        .pushConstantRangeCount = 1,
        .pPushConstantRanges = &range,
    };
    VK_ASSERT(vkCreatePipelineLayout(vkDevice_, &ciPipelineLayout, nullptr, &rtps->pipelineLayout_));
    char pipelineLayoutName[256] = {0};
    if (rtps->desc_.debugName) {
      snprintf(pipelineLayoutName, sizeof(pipelineLayoutName) - 1, "Pipeline Layout: %s", rtps->desc_.debugName);
    }
    VK_ASSERT(lvk::setDebugObjectName(vkDevice_, VK_OBJECT_TYPE_PIPELINE_LAYOUT, (uint64_t)rtps->pipelineLayout_, pipelineLayoutName));
  }

  VkSpecializationMapEntry entries[SpecializationConstantDesc::LVK_SPECIALIZATION_CONSTANTS_MAX] = {};

  const VkSpecializationInfo siComp = lvk::getPipelineShaderStageSpecializationInfo(rtps->desc_.specInfo, entries);

  const uint32_t kMaxRayTracingShaderStages = 6;
  VkPipelineShaderStageCreateInfo ciShaderStages[kMaxRayTracingShaderStages];
  uint32_t numShaderStages = 0;
#define ADD_STAGE(shaderModule, vkStageFlag) \
  if (shaderModule)                          \
    ciShaderStages[numShaderStages++] = lvk::getPipelineShaderStageCreateInfo(vkStageFlag, shaderModule->sm, "main", &siComp);
  ADD_STAGE(moduleRGen, VK_SHADER_STAGE_RAYGEN_BIT_KHR);
  ADD_STAGE(moduleMiss, VK_SHADER_STAGE_MISS_BIT_KHR);
  ADD_STAGE(moduleCHit, VK_SHADER_STAGE_CLOSEST_HIT_BIT_KHR);
  ADD_STAGE(moduleAHit, VK_SHADER_STAGE_ANY_HIT_BIT_KHR);
  ADD_STAGE(moduleIntr, VK_SHADER_STAGE_INTERSECTION_BIT_KHR);
  ADD_STAGE(moduleCall, VK_SHADER_STAGE_CALLABLE_BIT_KHR);
#undef ADD_STAGE

  const uint32_t kMaxShaderGroups = 4;
  VkRayTracingShaderGroupCreateInfoKHR shaderGroups[kMaxShaderGroups];
  uint32_t numShaderGroups = 0;
  uint32_t numShaders = 0;
  uint32_t idxMiss = 0;
  uint32_t idxHit = 0;
  uint32_t idxCallable = 0;
  if (moduleRGen) {
    // ray generation group
    shaderGroups[numShaderGroups++] = VkRayTracingShaderGroupCreateInfoKHR{
        .sType = VK_STRUCTURE_TYPE_RAY_TRACING_SHADER_GROUP_CREATE_INFO_KHR,
        .type = VK_RAY_TRACING_SHADER_GROUP_TYPE_GENERAL_KHR,
        .generalShader = numShaders++,
        .closestHitShader = VK_SHADER_UNUSED_KHR,
        .anyHitShader = VK_SHADER_UNUSED_KHR,
        .intersectionShader = VK_SHADER_UNUSED_KHR,
    };
  }
  if (moduleMiss) {
    // miss group
    idxMiss = numShaders;
    shaderGroups[numShaderGroups++] = VkRayTracingShaderGroupCreateInfoKHR{
        .sType = VK_STRUCTURE_TYPE_RAY_TRACING_SHADER_GROUP_CREATE_INFO_KHR,
        .type = VK_RAY_TRACING_SHADER_GROUP_TYPE_GENERAL_KHR,
        .generalShader = numShaders++,
        .closestHitShader = VK_SHADER_UNUSED_KHR,
        .anyHitShader = VK_SHADER_UNUSED_KHR,
        .intersectionShader = VK_SHADER_UNUSED_KHR,
    };
  }
  // hit group
  if (moduleAHit || moduleCHit || moduleIntr) {
    idxHit = numShaders;
    shaderGroups[numShaderGroups++] = VkRayTracingShaderGroupCreateInfoKHR{
        .sType = VK_STRUCTURE_TYPE_RAY_TRACING_SHADER_GROUP_CREATE_INFO_KHR,
        .type = VK_RAY_TRACING_SHADER_GROUP_TYPE_TRIANGLES_HIT_GROUP_KHR,
        .generalShader = VK_SHADER_UNUSED_KHR,
        .closestHitShader = moduleCHit ? numShaders++ : VK_SHADER_UNUSED_KHR,
        .anyHitShader = moduleAHit ? numShaders++ : VK_SHADER_UNUSED_KHR,
        .intersectionShader = moduleIntr ? numShaders++ : VK_SHADER_UNUSED_KHR,
    };
  }
  // callable group
  if (moduleCall) {
    idxCallable = numShaders;
    shaderGroups[numShaderGroups++] = VkRayTracingShaderGroupCreateInfoKHR{
        .sType = VK_STRUCTURE_TYPE_RAY_TRACING_SHADER_GROUP_CREATE_INFO_KHR,
        .type = VK_RAY_TRACING_SHADER_GROUP_TYPE_GENERAL_KHR,
        .generalShader = numShaders++,
        .closestHitShader = VK_SHADER_UNUSED_KHR,
        .anyHitShader = VK_SHADER_UNUSED_KHR,
        .intersectionShader = VK_SHADER_UNUSED_KHR,
    };
  }

  const VkRayTracingPipelineCreateInfoKHR ciRayTracingPipeline = {
      .sType = VK_STRUCTURE_TYPE_RAY_TRACING_PIPELINE_CREATE_INFO_KHR,
      .stageCount = numShaderStages,
      .pStages = ciShaderStages,
      .groupCount = numShaderGroups,
      .pGroups = shaderGroups,
      .maxPipelineRayRecursionDepth = 1,
      .layout = rtps->pipelineLayout_,
  };
  VK_ASSERT(vkCreateRayTracingPipelinesKHR(vkDevice_, VK_NULL_HANDLE, VK_NULL_HANDLE, 1, &ciRayTracingPipeline, nullptr, &rtps->pipeline_));

  // shader binding table
  const VkPhysicalDeviceRayTracingPipelinePropertiesKHR& props = rayTracingPipelineProperties_;
  const uint32_t handleSize = props.shaderGroupHandleSize;
  const uint32_t handleSizeAligned = getAlignedSize(props.shaderGroupHandleSize, props.shaderGroupHandleAlignment);
  const uint32_t sbtSize = numShaderGroups * handleSizeAligned;

  LVK_ASSERT(sbtSize);

  std::vector<uint8_t> shaderHandleStorage(sbtSize);
  VK_ASSERT(vkGetRayTracingShaderGroupHandlesKHR(vkDevice_, rtps->pipeline_, 0, numShaderGroups, sbtSize, shaderHandleStorage.data()));

  const uint32_t sbtEntrySizeAligned = getAlignedSize(handleSizeAligned, props.shaderGroupBaseAlignment);
  const uint32_t sbtBufferSize = numShaderGroups * sbtEntrySizeAligned;

  // repack SBT respecting `shaderGroupBaseAlignment`
  std::vector<uint8_t> sbtStorage(sbtBufferSize);
  for (uint32_t i = 0; i != numShaderGroups; i++) {
    memcpy(sbtStorage.data() + i * sbtEntrySizeAligned, shaderHandleStorage.data() + i * handleSizeAligned, handleSize);
  }

  rtps->sbt = createBuffer(
      {
          .usage = lvk::BufferUsageBits_ShaderBindingTable,
          .storage = lvk::StorageType_Device,
          .size = sbtBufferSize,
          .data = sbtStorage.data(),
          .debugName = "Buffer: SBT",
      },
      nullptr,
      nullptr);
  // generate SBT entries
  rtps->sbtEntryRayGen = {
      .deviceAddress = gpuAddress(rtps->sbt),
      .stride = handleSizeAligned,
      .size = handleSizeAligned,
  };
  rtps->sbtEntryMiss = {
      .deviceAddress = idxMiss ? gpuAddress(rtps->sbt, idxMiss * sbtEntrySizeAligned) : 0,
      .stride = handleSizeAligned,
      .size = handleSizeAligned,
  };
  rtps->sbtEntryHit = {
      .deviceAddress = idxHit ? gpuAddress(rtps->sbt, idxHit * sbtEntrySizeAligned) : 0,
      .stride = handleSizeAligned,
      .size = handleSizeAligned,
  };
  rtps->sbtEntryCallable = {
      .deviceAddress = idxCallable ? gpuAddress(rtps->sbt, idxCallable * sbtEntrySizeAligned) : 0,
      .stride = handleSizeAligned,
      .size = handleSizeAligned,
  };

  return rtps->pipeline_;
}

VkPipeline lvk::VulkanContext::getVkPipeline(ComputePipelineHandle handle) {
  lvk::ComputePipelineState* cps = computePipelinesPool_.get(handle);

  if (!cps) {
    return VK_NULL_HANDLE;
  }

  checkAndUpdateDescriptorSets();

  if (cps->lastVkDescriptorSetLayout_ != vkDSL_) {
    deferredTask(
        std::packaged_task<void()>([device = vkDevice_, pipeline = cps->pipeline_]() { vkDestroyPipeline(device, pipeline, nullptr); }));
    deferredTask(std::packaged_task<void()>(
        [device = vkDevice_, layout = cps->pipelineLayout_]() { vkDestroyPipelineLayout(device, layout, nullptr); }));
    cps->pipeline_ = VK_NULL_HANDLE;
    cps->pipelineLayout_ = VK_NULL_HANDLE;
    cps->lastVkDescriptorSetLayout_ = vkDSL_;
  }

  if (cps->pipeline_ == VK_NULL_HANDLE) {
    const lvk::ShaderModuleState* sm = shaderModulesPool_.get(cps->desc_.smComp);

    LVK_ASSERT(sm);

    VkSpecializationMapEntry entries[SpecializationConstantDesc::LVK_SPECIALIZATION_CONSTANTS_MAX] = {};

    const VkSpecializationInfo siComp = lvk::getPipelineShaderStageSpecializationInfo(cps->desc_.specInfo, entries);

    // create pipeline layout
    {
      // duplicate for MoltenVK
      const VkDescriptorSetLayout dsls[] = {vkDSL_, vkDSL_, vkDSL_, vkDSL_};
      const VkPushConstantRange range = {
          .stageFlags = VK_SHADER_STAGE_COMPUTE_BIT,
          .offset = 0,
          .size = sm->pushConstantsSize,
      };
      const VkPipelineLayoutCreateInfo ci = {
          .sType = VK_STRUCTURE_TYPE_PIPELINE_LAYOUT_CREATE_INFO,
          .setLayoutCount = (uint32_t)LVK_ARRAY_NUM_ELEMENTS(dsls),
          .pSetLayouts = dsls,
          .pushConstantRangeCount = 1,
          .pPushConstantRanges = &range,
      };
      VK_ASSERT(vkCreatePipelineLayout(vkDevice_, &ci, nullptr, &cps->pipelineLayout_));
      char pipelineLayoutName[256] = {0};
      if (cps->desc_.debugName) {
        snprintf(pipelineLayoutName, sizeof(pipelineLayoutName) - 1, "Pipeline Layout: %s", cps->desc_.debugName);
      }
      VK_ASSERT(lvk::setDebugObjectName(vkDevice_, VK_OBJECT_TYPE_PIPELINE_LAYOUT, (uint64_t)cps->pipelineLayout_, pipelineLayoutName));
    }

    const VkComputePipelineCreateInfo ci = {
        .sType = VK_STRUCTURE_TYPE_COMPUTE_PIPELINE_CREATE_INFO,
        .flags = 0,
        .stage = lvk::getPipelineShaderStageCreateInfo(VK_SHADER_STAGE_COMPUTE_BIT, sm->sm, cps->desc_.entryPoint, &siComp),
        .layout = cps->pipelineLayout_,
        .basePipelineHandle = VK_NULL_HANDLE,
        .basePipelineIndex = -1,
    };
    VK_ASSERT(vkCreateComputePipelines(vkDevice_, pipelineCache_, 1, &ci, nullptr, &cps->pipeline_));
    VK_ASSERT(lvk::setDebugObjectName(vkDevice_, VK_OBJECT_TYPE_PIPELINE, (uint64_t)cps->pipeline_, cps->desc_.debugName));
  }

  return cps->pipeline_;
}

lvk::Holder<lvk::ComputePipelineHandle> lvk::VulkanContext::createComputePipeline(const ComputePipelineDesc& desc, Result* outResult) {
  if (!LVK_VERIFY(desc.smComp.valid())) {
    Result::setResult(outResult, Result::Code::ArgumentOutOfRange, "Missing compute shader");
    return {};
  }

  lvk::ComputePipelineState cps{desc};

  if (desc.specInfo.data && desc.specInfo.dataSize) {
    // copy into a local storage
    cps.specConstantDataStorage_ = malloc(desc.specInfo.dataSize);
    memcpy(cps.specConstantDataStorage_, desc.specInfo.data, desc.specInfo.dataSize);
    cps.desc_.specInfo.data = cps.specConstantDataStorage_;
  }

  return {this, computePipelinesPool_.create(std::move(cps))};
}

lvk::Holder<lvk::RayTracingPipelineHandle> lvk::VulkanContext::createRayTracingPipeline(const RayTracingPipelineDesc& desc,
                                                                                        Result* outResult) {
  LVK_PROFILER_FUNCTION();

  if (!LVK_VERIFY(hasRayTracingPipeline_)) {
    Result::setResult(outResult, Result(Result::Code::RuntimeError, "VK_KHR_ray_tracing_pipeline is not enabled"));
    return {};
  }

  RayTracingPipelineState rtps{desc};

  if (desc.specInfo.data && desc.specInfo.dataSize) {
    // copy into a local storage
    rtps.specConstantDataStorage_ = malloc(desc.specInfo.dataSize);
    memcpy(rtps.specConstantDataStorage_, desc.specInfo.data, desc.specInfo.dataSize);
    rtps.desc_.specInfo.data = rtps.specConstantDataStorage_;
  }

  return {this, rayTracingPipelinesPool_.create(std::move(rtps))};
}

lvk::Holder<lvk::RenderPipelineHandle> lvk::VulkanContext::createRenderPipeline(const RenderPipelineDesc& desc, Result* outResult) {
  const bool hasColorAttachments = desc.getNumColorAttachments() > 0;
  const bool hasDepthAttachment = desc.depthFormat != Format_Invalid;
  const bool hasAnyAttachments = hasColorAttachments || hasDepthAttachment;
  if (!LVK_VERIFY(hasAnyAttachments)) {
    Result::setResult(outResult, Result::Code::ArgumentOutOfRange, "Need at least one attachment");
    return {};
  }

  if (desc.smMesh.valid()) {
    if (!LVK_VERIFY(!desc.vertexInput.getNumAttributes() && !desc.vertexInput.getNumInputBindings())) {
      Result::setResult(outResult, Result::Code::ArgumentOutOfRange, "Cannot have vertexInput with mesh shaders");
      return {};
    }
    if (!LVK_VERIFY(!desc.smVert.valid())) {
      Result::setResult(outResult, Result::Code::ArgumentOutOfRange, "Cannot have both vertex and mesh shaders");
      return {};
    }
    if (!LVK_VERIFY(!desc.smTesc.valid() && !desc.smTese.valid())) {
      Result::setResult(outResult, Result::Code::ArgumentOutOfRange, "Cannot have both tessellation and mesh shaders");
      return {};
    }
    if (!LVK_VERIFY(!desc.smGeom.valid())) {
      Result::setResult(outResult, Result::Code::ArgumentOutOfRange, "Cannot have both geometry and mesh shaders");
      return {};
    }
  } else {
    if (!LVK_VERIFY(desc.smVert.valid())) {
      Result::setResult(outResult, Result::Code::ArgumentOutOfRange, "Missing vertex shader");
      return {};
    }
  }

  if (!LVK_VERIFY(desc.smFrag.valid())) {
    Result::setResult(outResult, Result::Code::ArgumentOutOfRange, "Missing fragment shader");
    return {};
  }

  RenderPipelineState rps = {.desc_ = desc};

  // Iterate and cache vertex input bindings and attributes
  const lvk::VertexInput& vstate = rps.desc_.vertexInput;

  bool bufferAlreadyBound[VertexInput::LVK_VERTEX_BUFFER_MAX] = {};

  rps.numAttributes_ = vstate.getNumAttributes();

  for (uint32_t i = 0; i != rps.numAttributes_; i++) {
    const VertexInput::VertexAttribute& attr = vstate.attributes[i];

    rps.vkAttributes_[i] = {
        .location = attr.location, .binding = attr.binding, .format = vertexFormatToVkFormat(attr.format), .offset = (uint32_t)attr.offset};

    if (!bufferAlreadyBound[attr.binding]) {
      bufferAlreadyBound[attr.binding] = true;
      rps.vkBindings_[rps.numBindings_++] = {
          .binding = attr.binding, .stride = vstate.inputBindings[attr.binding].stride, .inputRate = VK_VERTEX_INPUT_RATE_VERTEX};
    }
  }

  if (desc.specInfo.data && desc.specInfo.dataSize) {
    // copy into a local storage
    rps.specConstantDataStorage_ = malloc(desc.specInfo.dataSize);
    memcpy(rps.specConstantDataStorage_, desc.specInfo.data, desc.specInfo.dataSize);
    rps.desc_.specInfo.data = rps.specConstantDataStorage_;
  }

  return {this, renderPipelinesPool_.create(std::move(rps))};
}

void lvk::VulkanContext::destroy(lvk::RayTracingPipelineHandle handle) {
  lvk::RayTracingPipelineState* rtps = rayTracingPipelinesPool_.get(handle);

  if (!rtps) {
    return;
  }

  free(rtps->specConstantDataStorage_);

  deferredTask(
      std::packaged_task<void()>([device = getVkDevice(), pipeline = rtps->pipeline_]() { vkDestroyPipeline(device, pipeline, nullptr); }));
  deferredTask(std::packaged_task<void()>(
      [device = getVkDevice(), layout = rtps->pipelineLayout_]() { vkDestroyPipelineLayout(device, layout, nullptr); }));

  rayTracingPipelinesPool_.destroy(handle);
}

void lvk::VulkanContext::destroy(lvk::ComputePipelineHandle handle) {
  lvk::ComputePipelineState* cps = computePipelinesPool_.get(handle);

  if (!cps) {
    return;
  }

  free(cps->specConstantDataStorage_);

  deferredTask(
      std::packaged_task<void()>([device = getVkDevice(), pipeline = cps->pipeline_]() { vkDestroyPipeline(device, pipeline, nullptr); }));
  deferredTask(std::packaged_task<void()>(
      [device = getVkDevice(), layout = cps->pipelineLayout_]() { vkDestroyPipelineLayout(device, layout, nullptr); }));

  computePipelinesPool_.destroy(handle);
}

void lvk::VulkanContext::destroy(lvk::RenderPipelineHandle handle) {
  lvk::RenderPipelineState* rps = renderPipelinesPool_.get(handle);

  if (!rps) {
    return;
  }

  free(rps->specConstantDataStorage_);

  deferredTask(
      std::packaged_task<void()>([device = getVkDevice(), pipeline = rps->pipeline_]() { vkDestroyPipeline(device, pipeline, nullptr); }));
  deferredTask(std::packaged_task<void()>(
      [device = getVkDevice(), layout = rps->pipelineLayout_]() { vkDestroyPipelineLayout(device, layout, nullptr); }));

  renderPipelinesPool_.destroy(handle);
}

void lvk::VulkanContext::destroy(lvk::ShaderModuleHandle handle) {
  const lvk::ShaderModuleState* state = shaderModulesPool_.get(handle);

  if (!state) {
    return;
  }

  if (state->sm != VK_NULL_HANDLE) {
    // a shader module can be destroyed while pipelines created using its shaders are still in use
    // https://registry.khronos.org/vulkan/specs/1.3/html/chap9.html#vkDestroyShaderModule
    vkDestroyShaderModule(getVkDevice(), state->sm, nullptr);
  }

  shaderModulesPool_.destroy(handle);
}

void lvk::VulkanContext::destroy(SamplerHandle handle) {
  LVK_PROFILER_FUNCTION_COLOR(LVK_PROFILER_COLOR_DESTROY);

  VkSampler sampler = *samplersPool_.get(handle);

  samplersPool_.destroy(handle);

  deferredTask(std::packaged_task<void()>([device = vkDevice_, sampler = sampler]() { vkDestroySampler(device, sampler, nullptr); }));
}

void lvk::VulkanContext::destroy(BufferHandle handle) {
  LVK_PROFILER_FUNCTION_COLOR(LVK_PROFILER_COLOR_DESTROY);

  SCOPE_EXIT {
    buffersPool_.destroy(handle);
  };

  lvk::VulkanBuffer* buf = buffersPool_.get(handle);

  if (!buf) {
    return;
  }

  if (LVK_VULKAN_USE_VMA) {
    if (buf->mappedPtr_) {
      vmaUnmapMemory((VmaAllocator)getVmaAllocator(), buf->vmaAllocation_);
    }
    deferredTask(std::packaged_task<void()>([vma = getVmaAllocator(), buffer = buf->vkBuffer_, allocation = buf->vmaAllocation_]() {
      vmaDestroyBuffer((VmaAllocator)vma, buffer, allocation);
    }));
  } else {
    if (buf->mappedPtr_) {
      vkUnmapMemory(vkDevice_, buf->vkMemory_);
    }
    deferredTask(std::packaged_task<void()>([device = vkDevice_, buffer = buf->vkBuffer_, memory = buf->vkMemory_]() {
      vkDestroyBuffer(device, buffer, nullptr);
      vkFreeMemory(device, memory, nullptr);
    }));
  }
}

void lvk::VulkanContext::destroy(lvk::TextureHandle handle) {
  LVK_PROFILER_FUNCTION_COLOR(LVK_PROFILER_COLOR_DESTROY);

  SCOPE_EXIT {
    texturesPool_.destroy(handle);
    awaitingCreation_ = true; // make the validation layers happy
  };

  lvk::VulkanImage* tex = texturesPool_.get(handle);

  if (!tex) {
    return;
  }

  deferredTask(std::packaged_task<void()>(
      [device = getVkDevice(), imageView = tex->imageView_]() { vkDestroyImageView(device, imageView, nullptr); }));
  if (tex->imageViewStorage_) {
    deferredTask(std::packaged_task<void()>(
        [device = getVkDevice(), imageView = tex->imageViewStorage_]() { vkDestroyImageView(device, imageView, nullptr); }));
  }

  for (size_t i = 0; i != LVK_MAX_MIP_LEVELS; i++) {
    for (size_t j = 0; j != LVK_ARRAY_NUM_ELEMENTS(tex->imageViewForFramebuffer_[0]); j++) {
      VkImageView v = tex->imageViewForFramebuffer_[i][j];
      if (v != VK_NULL_HANDLE) {
        deferredTask(
            std::packaged_task<void()>([device = getVkDevice(), imageView = v]() { vkDestroyImageView(device, imageView, nullptr); }));
      }
    }
  }

  if (!tex->isOwningVkImage_) {
    return;
  }

  if (LVK_VULKAN_USE_VMA && tex->vkMemory_[1] == VK_NULL_HANDLE) {
    if (tex->mappedPtr_) {
      vmaUnmapMemory((VmaAllocator)getVmaAllocator(), tex->vmaAllocation_);
    }
    deferredTask(std::packaged_task<void()>([vma = getVmaAllocator(), image = tex->vkImage_, allocation = tex->vmaAllocation_]() {
      vmaDestroyImage((VmaAllocator)vma, image, allocation);
    }));
  } else {
    if (tex->mappedPtr_) {
      vkUnmapMemory(vkDevice_, tex->vkMemory_[0]);
    }
    deferredTask(std::packaged_task<void()>([device = vkDevice_,
                                             image = tex->vkImage_,
                                             memory0 = tex->vkMemory_[0],
                                             memory1 = tex->vkMemory_[1],
                                             memory2 = tex->vkMemory_[2]]() {
      vkDestroyImage(device, image, nullptr);
      if (memory0 != VK_NULL_HANDLE) {
        vkFreeMemory(device, memory0, nullptr);
      }
      if (memory1 != VK_NULL_HANDLE) {
        vkFreeMemory(device, memory1, nullptr);
      }
      if (memory2 != VK_NULL_HANDLE) {
        vkFreeMemory(device, memory2, nullptr);
      }
    }));
  }
}

void lvk::VulkanContext::destroy(lvk::QueryPoolHandle handle) {
  VkQueryPool pool = *queriesPool_.get(handle);

  queriesPool_.destroy(handle);

  deferredTask(std::packaged_task<void()>([device = vkDevice_, pool = pool]() { vkDestroyQueryPool(device, pool, nullptr); }));
}

void lvk::VulkanContext::destroy(lvk::AccelStructHandle handle) {
  AccelerationStructure* accelStruct = accelStructuresPool_.get(handle);

  SCOPE_EXIT {
    accelStructuresPool_.destroy(handle);
  };

  deferredTask(std::packaged_task<void()>(
      [device = vkDevice_, as = accelStruct->vkHandle]() { vkDestroyAccelerationStructureKHR(device, as, nullptr); }));
}

void lvk::VulkanContext::destroy(Framebuffer& fb) {
  auto destroyFbTexture = [this](TextureHandle& handle) {
    {
      if (handle.empty())
        return;
      lvk::VulkanImage* tex = texturesPool_.get(handle);
      if (!tex || !tex->isOwningVkImage_)
        return;
      destroy(handle);
      handle = {};
    }
  };

  for (Framebuffer::AttachmentDesc& a : fb.color) {
    destroyFbTexture(a.texture);
    destroyFbTexture(a.resolveTexture);
  }
  destroyFbTexture(fb.depthStencil.texture);
  destroyFbTexture(fb.depthStencil.resolveTexture);
}

uint64_t lvk::VulkanContext::gpuAddress(AccelStructHandle handle) const {
  const lvk::AccelerationStructure* as = accelStructuresPool_.get(handle);

  LVK_ASSERT(as && as->deviceAddress);

  return as ? (uint64_t)as->deviceAddress : 0u;
}

lvk::Result lvk::VulkanContext::upload(lvk::BufferHandle handle, const void* data, size_t size, size_t offset) {
  LVK_PROFILER_FUNCTION();

  if (!LVK_VERIFY(data)) {
    return lvk::Result();
  }

  LVK_ASSERT_MSG(size, "Data size should be non-zero");

  lvk::VulkanBuffer* buf = buffersPool_.get(handle);

  if (!LVK_VERIFY(buf)) {
    return lvk::Result();
  }

  if (!LVK_VERIFY(offset + size <= buf->bufferSize_)) {
    return lvk::Result(Result::Code::ArgumentOutOfRange, "Out of range");
  }

  stagingDevice_->bufferSubData(*buf, offset, size, data);

  return lvk::Result();
}

lvk::Result lvk::VulkanContext::download(lvk::BufferHandle handle, void* data, size_t size, size_t offset) {
  LVK_PROFILER_FUNCTION();

  if (!LVK_VERIFY(data)) {
    return lvk::Result();
  }

  LVK_ASSERT_MSG(size, "Data size should be non-zero");

  lvk::VulkanBuffer* buf = buffersPool_.get(handle);

  if (!LVK_VERIFY(buf)) {
    return lvk::Result();
  }

  if (!LVK_VERIFY(offset + size <= buf->bufferSize_)) {
    return lvk::Result(Result::Code::ArgumentOutOfRange, "Out of range");
  }

  buf->getBufferSubData(*this, offset, size, data);

  return lvk::Result();
}

uint8_t* lvk::VulkanContext::getMappedPtr(BufferHandle handle) const {
  const lvk::VulkanBuffer* buf = buffersPool_.get(handle);

  LVK_ASSERT(buf);

  return buf->isMapped() ? buf->getMappedPtr() : nullptr;
}

uint64_t lvk::VulkanContext::gpuAddress(BufferHandle handle, size_t offset) const {
  LVK_ASSERT_MSG((offset & 7) == 0, "Buffer offset must be 8 bytes aligned as per GLSL_EXT_buffer_reference spec.");

  const lvk::VulkanBuffer* buf = buffersPool_.get(handle);

  LVK_ASSERT(buf && buf->vkDeviceAddress_);

  return buf ? (uint64_t)buf->vkDeviceAddress_ + offset : 0u;
}

void lvk::VulkanContext::flushMappedMemory(BufferHandle handle, size_t offset, size_t size) const {
  const lvk::VulkanBuffer* buf = buffersPool_.get(handle);

  LVK_ASSERT(buf);

  buf->flushMappedMemory(*this, offset, size);
}

lvk::Result lvk::VulkanContext::download(lvk::TextureHandle handle, const TextureRangeDesc& range, void* outData) {
  if (!outData) {
    return Result(Result::Code::ArgumentOutOfRange);
  }

  lvk::VulkanImage* texture = texturesPool_.get(handle);

  LVK_ASSERT(texture);

  if (!texture) {
    return Result(Result::Code::RuntimeError);
  }

  const Result result = validateRange(texture->vkExtent_, texture->numLevels_, range);

  if (!LVK_VERIFY(result.isOk())) {
    return result;
  }

  stagingDevice_->getImageData(*texture,
                               VkOffset3D{range.offset.x, range.offset.y, range.offset.z},
                               VkExtent3D{range.dimensions.width, range.dimensions.height, range.dimensions.depth},
                               VkImageSubresourceRange{
                                   .aspectMask = texture->getImageAspectFlags(),
                                   .baseMipLevel = range.mipLevel,
                                   .levelCount = range.numMipLevels,
                                   .baseArrayLayer = range.layer,
                                   .layerCount = range.numLayers,
                               },
                               texture->vkImageFormat_,
                               outData);

  return Result();
}

lvk::Result lvk::VulkanContext::upload(lvk::TextureHandle handle, const TextureRangeDesc& range, const void* data) {
  if (!data) {
    return Result(Result::Code::ArgumentOutOfRange);
  }

  lvk::VulkanImage* texture = texturesPool_.get(handle);

  if (!texture) {
    return Result(Result::Code::RuntimeError);
  }

  const Result result = validateRange(texture->vkExtent_, texture->numLevels_, range);

  if (!LVK_VERIFY(result.isOk())) {
    return result;
  }

  const uint32_t numLayers = std::max(range.numLayers, 1u);

  VkFormat vkFormat = texture->vkImageFormat_;

  if (texture->vkType_ == VK_IMAGE_TYPE_3D) {
    stagingDevice_->imageData3D(*texture,
                                VkOffset3D{range.offset.x, range.offset.y, range.offset.z},
                                VkExtent3D{range.dimensions.width, range.dimensions.height, range.dimensions.depth},
                                vkFormat,
                                data);
  } else {
    const VkRect2D imageRegion = {
        .offset = {.x = range.offset.x, .y = range.offset.y},
        .extent = {.width = range.dimensions.width, .height = range.dimensions.height},
    };
    stagingDevice_->imageData2D(*texture, imageRegion, range.mipLevel, range.numMipLevels, range.layer, range.numLayers, vkFormat, data);
  }

  return Result();
}

lvk::Dimensions lvk::VulkanContext::getDimensions(TextureHandle handle) const {
  if (!handle) {
    return {};
  }

  const lvk::VulkanImage* tex = texturesPool_.get(handle);

  LVK_ASSERT(tex);

  if (!tex) {
    return {};
  }

  return {
      .width = tex->vkExtent_.width,
      .height = tex->vkExtent_.height,
      .depth = tex->vkExtent_.depth,
  };
}

float lvk::VulkanContext::getAspectRatio(TextureHandle handle) const {
  if (!handle) {
    return 1.0f;
  }

  const lvk::VulkanImage* tex = texturesPool_.get(handle);

  LVK_ASSERT(tex);

  if (!tex) {
    return 1.0f;
  }

  return static_cast<float>(tex->vkExtent_.width) / static_cast<float>(tex->vkExtent_.height);
}

void lvk::VulkanContext::generateMipmap(TextureHandle handle) const {
  if (handle.empty()) {
    return;
  }

  const lvk::VulkanImage* tex = texturesPool_.get(handle);

  if (tex->numLevels_ <= 1) {
    return;
  }

  LVK_ASSERT(tex->vkImageLayout_ != VK_IMAGE_LAYOUT_UNDEFINED);
  const lvk::VulkanImmediateCommands::CommandBufferWrapper& wrapper = immediate_->acquire();
  tex->generateMipmap(wrapper.cmdBuf_);
  immediate_->submit(wrapper);
}

lvk::Format lvk::VulkanContext::getFormat(TextureHandle handle) const {
  if (handle.empty()) {
    return Format_Invalid;
  }

  return vkFormatToFormat(texturesPool_.get(handle)->vkImageFormat_);
}

lvk::Holder<lvk::ShaderModuleHandle> lvk::VulkanContext::createShaderModule(const ShaderModuleDesc& desc, Result* outResult) {
  Result result;
  ShaderModuleState sm = desc.dataSize ? createShaderModuleFromSPIRV(desc.data, desc.dataSize, desc.debugName, &result) // binary
                                       : createShaderModuleFromGLSL(desc.stage, desc.data, desc.debugName, &result); // text

  if (!result.isOk()) {
    Result::setResult(outResult, result);
    return {};
  }
  Result::setResult(outResult, result);

  return {this, shaderModulesPool_.create(std::move(sm))};
}

lvk::ShaderModuleState lvk::VulkanContext::createShaderModuleFromSPIRV(const void* spirv,
                                                                       size_t numBytes,
                                                                       const char* debugName,
                                                                       Result* outResult) const {
  VkShaderModule vkShaderModule = VK_NULL_HANDLE;

  const VkShaderModuleCreateInfo ci = {
      .sType = VK_STRUCTURE_TYPE_SHADER_MODULE_CREATE_INFO,
      .codeSize = numBytes,
      .pCode = (const uint32_t*)spirv,
  };

  {
    const VkResult result = vkCreateShaderModule(vkDevice_, &ci, nullptr, &vkShaderModule);

    lvk::setResultFrom(outResult, result);

    if (result != VK_SUCCESS) {
      return {.sm = VK_NULL_HANDLE};
    }
  }

  VK_ASSERT(lvk::setDebugObjectName(vkDevice_, VK_OBJECT_TYPE_SHADER_MODULE, (uint64_t)vkShaderModule, debugName));

  LVK_ASSERT(vkShaderModule != VK_NULL_HANDLE);

  SpvReflectShaderModule mdl;
  SpvReflectResult result = spvReflectCreateShaderModule(numBytes, spirv, &mdl);
  LVK_ASSERT(result == SPV_REFLECT_RESULT_SUCCESS);
  SCOPE_EXIT {
    spvReflectDestroyShaderModule(&mdl);
  };

  uint32_t pushConstantsSize = 0;

  for (uint32_t i = 0; i < mdl.push_constant_block_count; ++i) {
    const SpvReflectBlockVariable& block = mdl.push_constant_blocks[i];
    pushConstantsSize = std::max(pushConstantsSize, block.offset + block.size);
  }

  return {
      .sm = vkShaderModule,
      .pushConstantsSize = pushConstantsSize,
  };
}

lvk::ShaderModuleState lvk::VulkanContext::createShaderModuleFromGLSL(ShaderStage stage,
                                                                      const char* source,
                                                                      const char* debugName,
                                                                      Result* outResult) const {
  const VkShaderStageFlagBits vkStage = shaderStageToVkShaderStage(stage);
  LVK_ASSERT(vkStage != VK_SHADER_STAGE_FLAG_BITS_MAX_ENUM);
  LVK_ASSERT(source);

  std::string sourcePatched;

  if (!source || !*source) {
    Result::setResult(outResult, Result::Code::ArgumentOutOfRange, "Shader source is empty");
    return {};
  }

  if (strstr(source, "#version ") == nullptr) {
    if (vkStage == VK_SHADER_STAGE_TASK_BIT_EXT || vkStage == VK_SHADER_STAGE_MESH_BIT_EXT) {
      sourcePatched += R"(
      #version 460
      #extension GL_EXT_buffer_reference : require
      #extension GL_EXT_buffer_reference_uvec2 : require
      #extension GL_EXT_debug_printf : enable
      #extension GL_EXT_nonuniform_qualifier : require
      #extension GL_EXT_shader_explicit_arithmetic_types_float16 : require
      #extension GL_EXT_mesh_shader : require
      )";
    }
    if (vkStage == VK_SHADER_STAGE_VERTEX_BIT || vkStage == VK_SHADER_STAGE_COMPUTE_BIT ||
        vkStage == VK_SHADER_STAGE_TESSELLATION_CONTROL_BIT || vkStage == VK_SHADER_STAGE_TESSELLATION_EVALUATION_BIT) {
      sourcePatched += R"(
      #version 460
      #extension GL_EXT_buffer_reference : require
      #extension GL_EXT_buffer_reference_uvec2 : require
      #extension GL_EXT_debug_printf : enable
      #extension GL_EXT_nonuniform_qualifier : require
      #extension GL_EXT_samplerless_texture_functions : require
      #extension GL_EXT_shader_explicit_arithmetic_types_float16 : require
      )";
    }
    if (vkStage == VK_SHADER_STAGE_FRAGMENT_BIT) {
      const bool bInjectTLAS = strstr(source, "kTLAS[") != nullptr;
      // Note how nonuniformEXT() should be used:
      // https://github.com/KhronosGroup/Vulkan-Samples/blob/main/shaders/descriptor_indexing/nonuniform-quads.frag#L33-L39
      sourcePatched += R"(
      #version 460
      #extension GL_EXT_buffer_reference_uvec2 : require
      #extension GL_EXT_debug_printf : enable
      #extension GL_EXT_nonuniform_qualifier : require
      #extension GL_EXT_samplerless_texture_functions : require
      #extension GL_EXT_shader_explicit_arithmetic_types_float16 : require
      )";
      if (bInjectTLAS) {
        sourcePatched += R"(
      #extension GL_EXT_buffer_reference : require
      #extension GL_EXT_ray_query : require

      layout(set = 0, binding = 4) uniform accelerationStructureEXT kTLAS[];
      )";
      }
      sourcePatched += R"(
      layout (set = 0, binding = 0) uniform texture2D kTextures2D[];
      layout (set = 1, binding = 0) uniform texture3D kTextures3D[];
      layout (set = 2, binding = 0) uniform textureCube kTexturesCube[];
      layout (set = 3, binding = 0) uniform texture2D kTextures2DShadow[];
      layout (set = 0, binding = 1) uniform sampler kSamplers[];
      layout (set = 3, binding = 1) uniform samplerShadow kSamplersShadow[];

      layout (set = 0, binding = 3) uniform sampler2D kSamplerYUV[];

      vec4 textureBindless2D(uint textureid, uint samplerid, vec2 uv) {
        return texture(nonuniformEXT(sampler2D(kTextures2D[textureid], kSamplers[samplerid])), uv);
      }
      vec4 textureBindless2DLod(uint textureid, uint samplerid, vec2 uv, float lod) {
        return textureLod(nonuniformEXT(sampler2D(kTextures2D[textureid], kSamplers[samplerid])), uv, lod);
      }
      float textureBindless2DShadow(uint textureid, uint samplerid, vec3 uvw) {
        return texture(nonuniformEXT(sampler2DShadow(kTextures2DShadow[textureid], kSamplersShadow[samplerid])), uvw);
      }
      ivec2 textureBindlessSize2D(uint textureid) {
        return textureSize(nonuniformEXT(kTextures2D[textureid]), 0);
      }
      vec4 textureBindlessCube(uint textureid, uint samplerid, vec3 uvw) {
        return texture(nonuniformEXT(samplerCube(kTexturesCube[textureid], kSamplers[samplerid])), uvw);
      }
      vec4 textureBindlessCubeLod(uint textureid, uint samplerid, vec3 uvw, float lod) {
        return textureLod(nonuniformEXT(samplerCube(kTexturesCube[textureid], kSamplers[samplerid])), uvw, lod);
      }
      int textureBindlessQueryLevels2D(uint textureid) {
        return textureQueryLevels(nonuniformEXT(kTextures2D[textureid]));
      }
      int textureBindlessQueryLevelsCube(uint textureid) {
        return textureQueryLevels(nonuniformEXT(kTexturesCube[textureid]));
      }
      )";
    }
    sourcePatched += source;
    source = sourcePatched.c_str();
  }

  const glslang_resource_t glslangResource = lvk::getGlslangResource(getVkPhysicalDeviceProperties().limits);

  std::vector<uint8_t> spirv;
  const Result result = lvk::compileShader(vkStage, source, &spirv, &glslangResource);

  return createShaderModuleFromSPIRV(spirv.data(), spirv.size(), debugName, outResult);
}

lvk::Format lvk::VulkanContext::getSwapchainFormat() const {
  if (!hasSwapchain()) {
    return Format_Invalid;
  }

  return vkFormatToFormat(swapchain_->getSurfaceFormat().format);
}

lvk::ColorSpace lvk::VulkanContext::getSwapChainColorSpace() const {
  return config_.swapChainColorSpace;
}

uint32_t lvk::VulkanContext::getNumSwapchainImages() const {
  return hasSwapchain() ? swapchain_->getNumSwapchainImages() : 0;
}

lvk::TextureHandle lvk::VulkanContext::getCurrentSwapchainTexture() {
  LVK_PROFILER_FUNCTION();

  if (!hasSwapchain()) {
    return {};
  }

  TextureHandle tex = swapchain_->getCurrentTexture();

  if (!LVK_VERIFY(tex.valid())) {
    LVK_ASSERT_MSG(false, "Swapchain has no valid texture");
    return {};
  }

  LVK_ASSERT_MSG(texturesPool_.get(tex)->vkImageFormat_ != VK_FORMAT_UNDEFINED, "Invalid image format");

  return tex;
}

void lvk::VulkanContext::recreateSwapchain(int newWidth, int newHeight) {
  initSwapchain(newWidth, newHeight);
}

uint32_t lvk::VulkanContext::getFramebufferMSAABitMask() const {
  const VkPhysicalDeviceLimits& limits = getVkPhysicalDeviceProperties().limits;
  return limits.framebufferColorSampleCounts & limits.framebufferDepthSampleCounts;
}

double lvk::VulkanContext::getTimestampPeriodToMs() const {
  return double(getVkPhysicalDeviceProperties().limits.timestampPeriod) * 1e-6;
}

bool lvk::VulkanContext::getQueryPoolResults(QueryPoolHandle pool,
                                             uint32_t firstQuery,
                                             uint32_t queryCount,
                                             size_t dataSize,
                                             void* outData,
                                             size_t stride) const {
  VkQueryPool vkPool = *queriesPool_.get(pool);

  VK_ASSERT(vkGetQueryPoolResults(
      vkDevice_, vkPool, firstQuery, queryCount, dataSize, outData, stride, VK_QUERY_RESULT_WAIT_BIT | VK_QUERY_RESULT_64_BIT));

  return true;
}

void lvk::VulkanContext::createInstance() {
  vkInstance_ = VK_NULL_HANDLE;

  // check if we have validation layers in the system
  {
    uint32_t numLayerProperties = 0;
    vkEnumerateInstanceLayerProperties(&numLayerProperties, nullptr);
    std::vector<VkLayerProperties> layerProperties(numLayerProperties);
    vkEnumerateInstanceLayerProperties(&numLayerProperties, layerProperties.data());

    [this, &layerProperties]() -> void {
      for (const VkLayerProperties& props : layerProperties) {
        for (const char* layer : kDefaultValidationLayers) {
          if (!strcmp(props.layerName, layer))
            return;
        }
      }
      config_.enableValidation = false; // no validation layers available
    }();
  }

<<<<<<< HEAD
  uint32_t count = 0;
  VK_ASSERT(vkEnumerateInstanceExtensionProperties(nullptr, &count, nullptr));

  std::vector<VkExtensionProperties> allInstanceExtensions(count);
  VK_ASSERT(vkEnumerateInstanceExtensionProperties(nullptr, &count, allInstanceExtensions.data()));
  if (config_.enableValidation) {
    for (const char *layer: kDefaultValidationLayers) {
      uint32_t extCount = 0;
      VK_ASSERT(vkEnumerateInstanceExtensionProperties(layer, &extCount, nullptr));
      if (extCount > 0) {
        const auto sz = allInstanceExtensions.size();
        allInstanceExtensions.resize(sz + extCount);
        VK_ASSERT(vkEnumerateInstanceExtensionProperties(layer, &extCount,
                                                         allInstanceExtensions.data() + sz));
      }
    }
  }

  // check if we have debug utils extension
  const bool debugUtilsAvailable = hasExtension(VK_EXT_DEBUG_UTILS_EXTENSION_NAME, allInstanceExtensions);
=======
  std::vector<VkExtensionProperties> allInstanceExtensions;
  {
    uint32_t count = 0;
    VK_ASSERT(vkEnumerateInstanceExtensionProperties(nullptr, &count, nullptr));
    allInstanceExtensions.resize(count);
    VK_ASSERT(vkEnumerateInstanceExtensionProperties(nullptr, &count, allInstanceExtensions.data()));
  }
  // collect instance extensions from all validation layers
    if (config_.enableValidation) {
      for (const char* layer : kDefaultValidationLayers) {
        uint32_t count = 0;
        VK_ASSERT(vkEnumerateInstanceExtensionProperties(layer, &count, nullptr));
        if (count > 0) {
          const size_t sz = allInstanceExtensions.size();
          allInstanceExtensions.resize(sz + count);
          VK_ASSERT(vkEnumerateInstanceExtensionProperties(layer, &count, allInstanceExtensions.data() + sz));
        }
      }
    }

>>>>>>> 97563265

  std::vector<const char*> instanceExtensionNames = {
    VK_KHR_SURFACE_EXTENSION_NAME,
#if defined(_WIN32)
    VK_KHR_WIN32_SURFACE_EXTENSION_NAME,
#elif defined(VK_USE_PLATFORM_ANDROID_KHR)
    VK_KHR_ANDROID_SURFACE_EXTENSION_NAME,
#elif defined(__linux__)
#if defined(VK_USE_PLATFORM_WAYLAND_KHR)
    VK_KHR_WAYLAND_SURFACE_EXTENSION_NAME,
#else
    VK_KHR_XLIB_SURFACE_EXTENSION_NAME,
#endif
#elif defined(__APPLE__)
    VK_EXT_LAYER_SETTINGS_EXTENSION_NAME,
    VK_MVK_MACOS_SURFACE_EXTENSION_NAME,
#endif
#if defined(LVK_WITH_VULKAN_PORTABILITY)
    VK_KHR_PORTABILITY_ENUMERATION_EXTENSION_NAME,
#endif
  };

<<<<<<< HEAD
  if (debugUtilsAvailable) {
=======
  // check if we have the VK_EXT_debug_utils extension
  const bool hasDebugUtils = hasExtension(VK_EXT_DEBUG_UTILS_EXTENSION_NAME, allInstanceExtensions);

  if (hasDebugUtils) {
>>>>>>> 97563265
    instanceExtensionNames.push_back(VK_EXT_DEBUG_UTILS_EXTENSION_NAME);
  }

  if (config_.enableValidation) {
    instanceExtensionNames.push_back(VK_EXT_VALIDATION_FEATURES_EXTENSION_NAME); // enabled only for validation
  }

  if (config_.enableHeadlessSurface) {
    instanceExtensionNames.push_back(VK_EXT_HEADLESS_SURFACE_EXTENSION_NAME);
  }

  for (const char* ext : config_.extensionsInstance) {
    if (ext) {
      instanceExtensionNames.push_back(ext);
    }
  }

#if !defined(ANDROID)
  // GPU Assisted Validation doesn't work on Android.
  // It implicitly requires vertexPipelineStoresAndAtomics feature that's not supported even on high-end devices.
  const VkValidationFeatureEnableEXT validationFeaturesEnabled[] = {
      VK_VALIDATION_FEATURE_ENABLE_GPU_ASSISTED_EXT,
      VK_VALIDATION_FEATURE_ENABLE_GPU_ASSISTED_RESERVE_BINDING_SLOT_EXT,
  };
#endif // ANDROID

#if defined(__APPLE__)
  // Shader validation doesn't work in MoltenVK for SPIR-V 1.6 under Vulkan 1.3:
  // "Invalid SPIR-V binary version 1.6 for target environment SPIR-V 1.5 (under Vulkan 1.2 semantics)."
  const VkValidationFeatureDisableEXT validationFeaturesDisabled[] = {
      VK_VALIDATION_FEATURE_DISABLE_SHADERS_EXT,
      VK_VALIDATION_FEATURE_DISABLE_SHADER_VALIDATION_CACHE_EXT,
  };
#endif // __APPLE__

  const VkValidationFeaturesEXT features = {
    .sType = VK_STRUCTURE_TYPE_VALIDATION_FEATURES_EXT,
    .pNext = nullptr,
#if !defined(ANDROID)
    .enabledValidationFeatureCount = config_.enableValidation ? (uint32_t)LVK_ARRAY_NUM_ELEMENTS(validationFeaturesEnabled) : 0u,
    .pEnabledValidationFeatures = config_.enableValidation ? validationFeaturesEnabled : nullptr,
#endif
#if defined(__APPLE__)
    .disabledValidationFeatureCount = config_.enableValidation ? (uint32_t)LVK_ARRAY_NUM_ELEMENTS(validationFeaturesDisabled) : 0u,
    .pDisabledValidationFeatures = config_.enableValidation ? validationFeaturesDisabled : nullptr,
#endif
  };

#if defined(VK_EXT_layer_settings) && VK_EXT_layer_settings
  // https://github.com/KhronosGroup/MoltenVK/blob/main/Docs/MoltenVK_Configuration_Parameters.md
  const int useMetalArgumentBuffers = 1;
  const VkBool32 gpuav_descriptor_checks = VK_FALSE; // https://github.com/KhronosGroup/Vulkan-ValidationLayers/issues/8688
  const VkBool32 gpuav_indirect_draws_buffers = VK_FALSE; // https://github.com/KhronosGroup/Vulkan-ValidationLayers/issues/8579
  const VkBool32 gpuav_post_process_descriptor_indexing = VK_FALSE; // https://github.com/KhronosGroup/Vulkan-ValidationLayers/issues/9222
#define LAYER_SETTINGS_BOOL32(name, var)                                                                                        \
  VkLayerSettingEXT {                                                                                                           \
    .pLayerName = kDefaultValidationLayers[0], .pSettingName = name, .type = VK_LAYER_SETTING_TYPE_BOOL32_EXT, .valueCount = 1, \
    .pValues = var,                                                                                                             \
  }
  const VkLayerSettingEXT settings[] = {
      LAYER_SETTINGS_BOOL32("gpuav_descriptor_checks", &gpuav_descriptor_checks),
      LAYER_SETTINGS_BOOL32("gpuav_indirect_draws_buffers", &gpuav_indirect_draws_buffers),
      LAYER_SETTINGS_BOOL32("gpuav_post_process_descriptor_indexing", &gpuav_post_process_descriptor_indexing),
      {"MoltenVK", "MVK_CONFIG_USE_METAL_ARGUMENT_BUFFERS", VK_LAYER_SETTING_TYPE_INT32_EXT, 1, &useMetalArgumentBuffers},
  };
#undef LAYER_SETTINGS_BOOL32
  const VkLayerSettingsCreateInfoEXT layerSettingsCreateInfo = {
      .sType = VK_STRUCTURE_TYPE_LAYER_SETTINGS_CREATE_INFO_EXT,
      .pNext = config_.enableValidation ? &features : nullptr,
      .settingCount = (uint32_t)LVK_ARRAY_NUM_ELEMENTS(settings),
      .pSettings = settings,
  };
#endif // defined(VK_EXT_layer_settings) && VK_EXT_layer_settings

  const VkApplicationInfo appInfo = {
      .sType = VK_STRUCTURE_TYPE_APPLICATION_INFO,
      .pNext = nullptr,
      .pApplicationName = "LVK/Vulkan",
      .applicationVersion = VK_MAKE_VERSION(1, 0, 0),
      .pEngineName = "LVK/Vulkan",
      .engineVersion = VK_MAKE_VERSION(1, 0, 0),
      .apiVersion = VK_API_VERSION_1_3,
  };

  VkInstanceCreateFlags flags = 0;
#if defined(LVK_WITH_VULKAN_PORTABILITY)
  flags |= VK_INSTANCE_CREATE_ENUMERATE_PORTABILITY_BIT_KHR;
#endif
  const VkInstanceCreateInfo ci = {
    .sType = VK_STRUCTURE_TYPE_INSTANCE_CREATE_INFO,
#if defined(VK_EXT_layer_settings) && VK_EXT_layer_settings
    .pNext = &layerSettingsCreateInfo,
#else
    .pNext = config_.enableValidation ? &features : nullptr,
#endif // defined(VK_EXT_layer_settings) && VK_EXT_layer_settings
    .flags = flags,
    .pApplicationInfo = &appInfo,
    .enabledLayerCount = config_.enableValidation ? (uint32_t)LVK_ARRAY_NUM_ELEMENTS(kDefaultValidationLayers) : 0u,
    .ppEnabledLayerNames = config_.enableValidation ? kDefaultValidationLayers : nullptr,
    .enabledExtensionCount = (uint32_t)instanceExtensionNames.size(),
    .ppEnabledExtensionNames = instanceExtensionNames.data(),
  };
  VK_ASSERT(vkCreateInstance(&ci, nullptr, &vkInstance_));

  volkLoadInstance(vkInstance_);

  // debug messenger
<<<<<<< HEAD
  if (debugUtilsAvailable) {
=======
  if (hasDebugUtils) {
>>>>>>> 97563265
    const VkDebugUtilsMessengerCreateInfoEXT ci = {
        .sType = VK_STRUCTURE_TYPE_DEBUG_UTILS_MESSENGER_CREATE_INFO_EXT,
        .messageSeverity = VK_DEBUG_UTILS_MESSAGE_SEVERITY_VERBOSE_BIT_EXT | VK_DEBUG_UTILS_MESSAGE_SEVERITY_INFO_BIT_EXT |
                           VK_DEBUG_UTILS_MESSAGE_SEVERITY_WARNING_BIT_EXT | VK_DEBUG_UTILS_MESSAGE_SEVERITY_ERROR_BIT_EXT,
        .messageType = VK_DEBUG_UTILS_MESSAGE_TYPE_GENERAL_BIT_EXT | VK_DEBUG_UTILS_MESSAGE_TYPE_VALIDATION_BIT_EXT |
                       VK_DEBUG_UTILS_MESSAGE_TYPE_PERFORMANCE_BIT_EXT,
        .pfnUserCallback = &vulkanDebugCallback,
        .pUserData = this,
    };
    VK_ASSERT(vkCreateDebugUtilsMessengerEXT(vkInstance_, &ci, nullptr, &vkDebugUtilsMessenger_));
  }

  // log available instance extensions
  LLOGL("\nVulkan instance extensions:\n");

  for (const VkExtensionProperties& extension : allInstanceExtensions) {
    LLOGL("  %s\n", extension.extensionName);
  }
}

void lvk::VulkanContext::createHeadlessSurface() {
  const VkHeadlessSurfaceCreateInfoEXT ci = {
      .sType = VK_STRUCTURE_TYPE_HEADLESS_SURFACE_CREATE_INFO_EXT,
      .pNext = nullptr,
      .flags = 0,
  };
  LVK_ASSERT(vkCreateHeadlessSurfaceEXT(vkInstance_, &ci, nullptr, &vkSurface_));
}

void lvk::VulkanContext::createSurface(void* window, void* display) {
#if defined(VK_USE_PLATFORM_WIN32_KHR)
  const VkWin32SurfaceCreateInfoKHR ci = {
      .sType = VK_STRUCTURE_TYPE_WIN32_SURFACE_CREATE_INFO_KHR,
      .hinstance = GetModuleHandle(nullptr),
      .hwnd = (HWND)window,
  };
  VK_ASSERT(vkCreateWin32SurfaceKHR(vkInstance_, &ci, nullptr, &vkSurface_));
#elif defined(VK_USE_PLATFORM_ANDROID_KHR)
  const VkAndroidSurfaceCreateInfoKHR ci = {
      .sType = VK_STRUCTURE_TYPE_ANDROID_SURFACE_CREATE_INFO_KHR, .pNext = nullptr, .flags = 0, .window = (ANativeWindow*)window};
  VK_ASSERT(vkCreateAndroidSurfaceKHR(vkInstance_, &ci, nullptr, &vkSurface_));
#elif defined(VK_USE_PLATFORM_XLIB_KHR)
  const VkXlibSurfaceCreateInfoKHR ci = {
      .sType = VK_STRUCTURE_TYPE_XLIB_SURFACE_CREATE_INFO_KHR,
      .flags = 0,
      .dpy = (Display*)display,
      .window = (Window)window,
  };
  VK_ASSERT(vkCreateXlibSurfaceKHR(vkInstance_, &ci, nullptr, &vkSurface_));
#elif defined(VK_USE_PLATFORM_WAYLAND_KHR)
  const VkWaylandSurfaceCreateInfoKHR ci = {
      .sType = VK_STRUCTURE_TYPE_WAYLAND_SURFACE_CREATE_INFO_KHR,
      .flags = 0,
      .display = (wl_display*)display,
      .surface = (wl_surface*)window,
  };
  VK_ASSERT(vkCreateWaylandSurfaceKHR(vkInstance_, &ci, nullptr, &vkSurface_));
#elif defined(VK_USE_PLATFORM_MACOS_MVK)
  const VkMacOSSurfaceCreateInfoMVK ci = {
      .sType = VK_STRUCTURE_TYPE_MACOS_SURFACE_CREATE_INFO_MVK,
      .flags = 0,
      .pView = window,
  };
  VK_ASSERT(vkCreateMacOSSurfaceMVK(vkInstance_, &ci, nullptr, &vkSurface_));
#else
#error Implement for other platforms
#endif
}

uint32_t lvk::VulkanContext::queryDevices(HWDeviceType deviceType, HWDeviceDesc* outDevices, uint32_t maxOutDevices) {
  // Physical devices
  uint32_t deviceCount = 0;
  VK_ASSERT(vkEnumeratePhysicalDevices(vkInstance_, &deviceCount, nullptr));
  std::vector<VkPhysicalDevice> vkDevices(deviceCount);
  VK_ASSERT(vkEnumeratePhysicalDevices(vkInstance_, &deviceCount, vkDevices.data()));

  auto convertVulkanDeviceTypeToLVK = [](VkPhysicalDeviceType vkDeviceType) -> HWDeviceType {
    switch (vkDeviceType) {
    case VK_PHYSICAL_DEVICE_TYPE_INTEGRATED_GPU:
      return HWDeviceType_Integrated;
    case VK_PHYSICAL_DEVICE_TYPE_DISCRETE_GPU:
      return HWDeviceType_Discrete;
    case VK_PHYSICAL_DEVICE_TYPE_VIRTUAL_GPU:
      return HWDeviceType_External;
    case VK_PHYSICAL_DEVICE_TYPE_CPU:
      return HWDeviceType_Software;
    default:
      return HWDeviceType_Software;
    }
  };

  const HWDeviceType desiredDeviceType = deviceType;

  uint32_t numCompatibleDevices = 0;

  for (uint32_t i = 0; i < deviceCount; ++i) {
    VkPhysicalDevice physicalDevice = vkDevices[i];
    VkPhysicalDeviceProperties deviceProperties;
    vkGetPhysicalDeviceProperties(physicalDevice, &deviceProperties);

    const HWDeviceType deviceType = convertVulkanDeviceTypeToLVK(deviceProperties.deviceType);

    // filter non-suitable hardware devices
    if (desiredDeviceType != HWDeviceType_Software && desiredDeviceType != deviceType) {
      continue;
    }

    if (outDevices && numCompatibleDevices < maxOutDevices) {
      outDevices[numCompatibleDevices] = {.guid = (uintptr_t)vkDevices[i], .type = deviceType};
      strncpy(outDevices[numCompatibleDevices].name, deviceProperties.deviceName, strlen(deviceProperties.deviceName));
      numCompatibleDevices++;
    }
  }

  return numCompatibleDevices;
}

void lvk::VulkanContext::addNextPhysicalDeviceProperties(void* properties) {
  if (!properties)
    return;

  std::launder(reinterpret_cast<VkBaseOutStructure*>(properties))->pNext =
      std::launder(reinterpret_cast<VkBaseOutStructure*>(vkPhysicalDeviceProperties2_.pNext));

  vkPhysicalDeviceProperties2_.pNext = properties;
}

lvk::Result lvk::VulkanContext::initContext(const HWDeviceDesc& desc) {
  if (desc.guid == 0UL) {
    LLOGW("Invalid hardwareGuid(%lu)", desc.guid);
    return Result(Result::Code::RuntimeError, "Vulkan is not supported");
  }

  vkPhysicalDevice_ = (VkPhysicalDevice)desc.guid;

  useStaging_ = !isHostVisibleSingleHeapMemory(vkPhysicalDevice_);

  std::vector<VkExtensionProperties> allDeviceExtensions;
  getDeviceExtensionProps(vkPhysicalDevice_, allDeviceExtensions);
  if (config_.enableValidation) {
    for (const char* layer : kDefaultValidationLayers) {
      getDeviceExtensionProps(vkPhysicalDevice_, allDeviceExtensions, layer);
    }
  }

  if (hasExtension(VK_KHR_ACCELERATION_STRUCTURE_EXTENSION_NAME, allDeviceExtensions)) {
    addNextPhysicalDeviceProperties(&accelerationStructureProperties_);
  }
  if (hasExtension(VK_KHR_RAY_TRACING_PIPELINE_EXTENSION_NAME, allDeviceExtensions)) {
    addNextPhysicalDeviceProperties(&rayTracingPipelineProperties_);
  }

  vkGetPhysicalDeviceFeatures2(vkPhysicalDevice_, &vkFeatures10_);
  vkGetPhysicalDeviceProperties2(vkPhysicalDevice_, &vkPhysicalDeviceProperties2_);

  const uint32_t apiVersion = vkPhysicalDeviceProperties2_.properties.apiVersion;

  LLOGL("Vulkan physical device: %s\n", vkPhysicalDeviceProperties2_.properties.deviceName);
  LLOGL("           API version: %i.%i.%i.%i\n",
        VK_API_VERSION_MAJOR(apiVersion),
        VK_API_VERSION_MINOR(apiVersion),
        VK_API_VERSION_PATCH(apiVersion),
        VK_API_VERSION_VARIANT(apiVersion));
  LLOGL("           Driver info: %s %s\n", vkPhysicalDeviceDriverProperties_.driverName, vkPhysicalDeviceDriverProperties_.driverInfo);

  LLOGL("Vulkan physical device extensions:\n");

  // log available physical device extensions
  for (const VkExtensionProperties& ext : allDeviceExtensions) {
    LLOGL("  %s\n", ext.extensionName);
  }

  deviceQueues_.graphicsQueueFamilyIndex = lvk::findQueueFamilyIndex(vkPhysicalDevice_, VK_QUEUE_GRAPHICS_BIT);
  deviceQueues_.computeQueueFamilyIndex = lvk::findQueueFamilyIndex(vkPhysicalDevice_, VK_QUEUE_COMPUTE_BIT);

  if (deviceQueues_.graphicsQueueFamilyIndex == DeviceQueues::INVALID) {
    LLOGW("VK_QUEUE_GRAPHICS_BIT is not supported");
    return Result(Result::Code::RuntimeError, "VK_QUEUE_GRAPHICS_BIT is not supported");
  }

  if (deviceQueues_.computeQueueFamilyIndex == DeviceQueues::INVALID) {
    LLOGW("VK_QUEUE_COMPUTE_BIT is not supported");
    return Result(Result::Code::RuntimeError, "VK_QUEUE_COMPUTE_BIT is not supported");
  }

  const float queuePriority = 1.0f;

  const VkDeviceQueueCreateInfo ciQueue[2] = {
      {
          .sType = VK_STRUCTURE_TYPE_DEVICE_QUEUE_CREATE_INFO,
          .queueFamilyIndex = deviceQueues_.graphicsQueueFamilyIndex,
          .queueCount = 1,
          .pQueuePriorities = &queuePriority,
      },
      {
          .sType = VK_STRUCTURE_TYPE_DEVICE_QUEUE_CREATE_INFO,
          .queueFamilyIndex = deviceQueues_.computeQueueFamilyIndex,
          .queueCount = 1,
          .pQueuePriorities = &queuePriority,
      },
  };
  const uint32_t numQueues = ciQueue[0].queueFamilyIndex == ciQueue[1].queueFamilyIndex ? 1 : 2;

  std::vector<const char*> deviceExtensionNames = {
    VK_KHR_SWAPCHAIN_EXTENSION_NAME,
#if defined(__APPLE__)
    // All supported Vulkan 1.3 extensions
    // https://github.com/KhronosGroup/MoltenVK/issues/1930
    VK_KHR_COPY_COMMANDS_2_EXTENSION_NAME,
    VK_KHR_DYNAMIC_RENDERING_EXTENSION_NAME,
    VK_KHR_SHADER_NON_SEMANTIC_INFO_EXTENSION_NAME,
    VK_KHR_SYNCHRONIZATION_2_EXTENSION_NAME,
    VK_EXT_4444_FORMATS_EXTENSION_NAME,
    VK_EXT_EXTENDED_DYNAMIC_STATE_EXTENSION_NAME,
    VK_EXT_EXTENDED_DYNAMIC_STATE_2_EXTENSION_NAME,
    VK_EXT_IMAGE_ROBUSTNESS_EXTENSION_NAME,
    VK_EXT_INLINE_UNIFORM_BLOCK_EXTENSION_NAME,
    VK_EXT_PIPELINE_CREATION_CACHE_CONTROL_EXTENSION_NAME,
    VK_EXT_PIPELINE_CREATION_FEEDBACK_EXTENSION_NAME,
    VK_EXT_PRIVATE_DATA_EXTENSION_NAME,
    VK_EXT_SHADER_DEMOTE_TO_HELPER_INVOCATION_EXTENSION_NAME,
    VK_EXT_SUBGROUP_SIZE_CONTROL_EXTENSION_NAME,
    VK_EXT_TEXEL_BUFFER_ALIGNMENT_EXTENSION_NAME,
    VK_EXT_TEXTURE_COMPRESSION_ASTC_HDR_EXTENSION_NAME,
#endif
#if defined(LVK_WITH_VULKAN_PORTABILITY)
    "VK_KHR_portability_subset",
#endif
  };

  for (const char* ext : config_.extensionsDevice) {
    if (ext) {
      deviceExtensionNames.push_back(ext);
    }
  }

  VkPhysicalDeviceFeatures deviceFeatures10 = {
      .geometryShader = vkFeatures10_.features.geometryShader, // enable if supported
      .tessellationShader = vkFeatures10_.features.tessellationShader, // enable if supported
      .sampleRateShading = VK_TRUE,
      .multiDrawIndirect = VK_TRUE,
      .drawIndirectFirstInstance = VK_TRUE,
      .depthBiasClamp = VK_TRUE,
      .fillModeNonSolid = vkFeatures10_.features.fillModeNonSolid, // enable if supported
      .samplerAnisotropy = VK_TRUE,
      .textureCompressionBC = vkFeatures10_.features.textureCompressionBC, // enable if supported
      .vertexPipelineStoresAndAtomics = vkFeatures10_.features.vertexPipelineStoresAndAtomics, // enable if supported
      .fragmentStoresAndAtomics = VK_TRUE,
      .shaderImageGatherExtended = VK_TRUE,
      .shaderInt64 = vkFeatures10_.features.shaderInt64, // enable if supported
  };
  VkPhysicalDeviceVulkan11Features deviceFeatures11 = {
      .sType = VK_STRUCTURE_TYPE_PHYSICAL_DEVICE_VULKAN_1_1_FEATURES,
      .pNext = config_.extensionsDeviceFeatures,
      .storageBuffer16BitAccess = VK_TRUE,
      .samplerYcbcrConversion = vkFeatures11_.samplerYcbcrConversion, // enable if supported
      .shaderDrawParameters = VK_TRUE,
  };
  VkPhysicalDeviceVulkan12Features deviceFeatures12 = {
      .sType = VK_STRUCTURE_TYPE_PHYSICAL_DEVICE_VULKAN_1_2_FEATURES,
      .pNext = &deviceFeatures11,
      .drawIndirectCount = vkFeatures12_.drawIndirectCount, // enable if supported
      .storageBuffer8BitAccess = vkFeatures12_.storageBuffer8BitAccess, // enable if supported
      .uniformAndStorageBuffer8BitAccess = vkFeatures12_.uniformAndStorageBuffer8BitAccess, // enable if supported
      .shaderFloat16 = vkFeatures12_.shaderFloat16, // enable if supported
      .descriptorIndexing = VK_TRUE,
      .shaderSampledImageArrayNonUniformIndexing = VK_TRUE,
      .descriptorBindingSampledImageUpdateAfterBind = VK_TRUE,
      .descriptorBindingStorageImageUpdateAfterBind = VK_TRUE,
      .descriptorBindingUpdateUnusedWhilePending = VK_TRUE,
      .descriptorBindingPartiallyBound = VK_TRUE,
      .descriptorBindingVariableDescriptorCount = VK_TRUE,
      .runtimeDescriptorArray = VK_TRUE,
      .scalarBlockLayout = VK_TRUE,
      .uniformBufferStandardLayout = VK_TRUE,
      .hostQueryReset = vkFeatures12_.hostQueryReset, // enable if supported
      .timelineSemaphore = VK_TRUE,
      .bufferDeviceAddress = VK_TRUE,
      .vulkanMemoryModel = vkFeatures12_.vulkanMemoryModel, // enable if supported
      .vulkanMemoryModelDeviceScope = vkFeatures12_.vulkanMemoryModelDeviceScope, // enable if supported
  };
  VkPhysicalDeviceVulkan13Features deviceFeatures13 = {
      .sType = VK_STRUCTURE_TYPE_PHYSICAL_DEVICE_VULKAN_1_3_FEATURES,
      .pNext = &deviceFeatures12,
      .subgroupSizeControl = VK_TRUE,
      .synchronization2 = VK_TRUE,
      .dynamicRendering = VK_TRUE,
      .maintenance4 = VK_TRUE,
  };

#ifdef __APPLE__
  VkPhysicalDeviceExtendedDynamicStateFeaturesEXT dynamicStateFeature = {
      .sType = VK_STRUCTURE_TYPE_PHYSICAL_DEVICE_EXTENDED_DYNAMIC_STATE_FEATURES_EXT,
      .pNext = &deviceFeatures13,
      .extendedDynamicState = VK_TRUE,
  };

  VkPhysicalDeviceExtendedDynamicState2FeaturesEXT dynamicState2Feature = {
      .sType = VK_STRUCTURE_TYPE_PHYSICAL_DEVICE_EXTENDED_DYNAMIC_STATE_2_FEATURES_EXT,
      .pNext = &dynamicStateFeature,
      .extendedDynamicState2 = VK_TRUE,
  };

  VkPhysicalDeviceSynchronization2FeaturesKHR synchronization2Feature = {
      .sType = VK_STRUCTURE_TYPE_PHYSICAL_DEVICE_SYNCHRONIZATION_2_FEATURES_KHR,
      .pNext = &dynamicState2Feature,
      .synchronization2 = VK_TRUE,
  };

  void* createInfoNext = &synchronization2Feature;
#else
  void* createInfoNext = &deviceFeatures13;
#endif
  VkPhysicalDeviceAccelerationStructureFeaturesKHR accelerationStructureFeatures = {
      .sType = VK_STRUCTURE_TYPE_PHYSICAL_DEVICE_ACCELERATION_STRUCTURE_FEATURES_KHR,
      .accelerationStructure = VK_TRUE,
      .accelerationStructureCaptureReplay = VK_FALSE,
      .accelerationStructureIndirectBuild = VK_FALSE,
      .accelerationStructureHostCommands = VK_FALSE,
      .descriptorBindingAccelerationStructureUpdateAfterBind = VK_TRUE,
  };
  VkPhysicalDeviceRayTracingPipelineFeaturesKHR rayTracingFeatures = {
      .sType = VK_STRUCTURE_TYPE_PHYSICAL_DEVICE_RAY_TRACING_PIPELINE_FEATURES_KHR,
      .rayTracingPipeline = VK_TRUE,
      .rayTracingPipelineShaderGroupHandleCaptureReplay = VK_FALSE,
      .rayTracingPipelineShaderGroupHandleCaptureReplayMixed = VK_FALSE,
      .rayTracingPipelineTraceRaysIndirect = VK_TRUE,
      .rayTraversalPrimitiveCulling = VK_FALSE,
  };
  VkPhysicalDeviceRayQueryFeaturesKHR rayQueryFeatures = {
      .sType = VK_STRUCTURE_TYPE_PHYSICAL_DEVICE_RAY_QUERY_FEATURES_KHR,
      .rayQuery = VK_TRUE,
  };
  VkPhysicalDeviceIndexTypeUint8FeaturesEXT indexTypeUint8Features = {
      .sType = VK_STRUCTURE_TYPE_PHYSICAL_DEVICE_INDEX_TYPE_UINT8_FEATURES_EXT,
      .indexTypeUint8 = VK_TRUE,
  };

  auto addOptionalExtension = [&allDeviceExtensions, &deviceExtensionNames, &createInfoNext](
                                  const char* name, bool& enabled, void* features = nullptr) mutable -> bool {
    if (!hasExtension(name, allDeviceExtensions))
      return false;
    enabled = true;
    deviceExtensionNames.push_back(name);
    if (features) {
      std::launder(reinterpret_cast<VkBaseOutStructure*>(features))->pNext =
          std::launder(reinterpret_cast<VkBaseOutStructure*>(createInfoNext));
      createInfoNext = features;
    }
    return true;
  };
  auto addOptionalExtensions = [&allDeviceExtensions, &deviceExtensionNames, &createInfoNext](
                                   const char* name1, const char* name2, bool& enabled, void* features = nullptr) mutable {
    if (!hasExtension(name1, allDeviceExtensions) || !hasExtension(name2, allDeviceExtensions))
      return;
    enabled = true;
    deviceExtensionNames.push_back(name1);
    deviceExtensionNames.push_back(name2);
    if (features) {
      std::launder(reinterpret_cast<VkBaseOutStructure*>(features))->pNext =
          std::launder(reinterpret_cast<VkBaseOutStructure*>(createInfoNext));
      createInfoNext = features;
    }
  };

#if defined(LVK_WITH_TRACY)
  addOptionalExtension(VK_EXT_CALIBRATED_TIMESTAMPS_EXTENSION_NAME, hasCalibratedTimestamps_, nullptr);
#endif
  addOptionalExtensions(VK_KHR_ACCELERATION_STRUCTURE_EXTENSION_NAME,
                        VK_KHR_DEFERRED_HOST_OPERATIONS_EXTENSION_NAME,
                        hasAccelerationStructure_,
                        &accelerationStructureFeatures);
  addOptionalExtension(VK_KHR_RAY_QUERY_EXTENSION_NAME, hasRayQuery_, &rayQueryFeatures);
  addOptionalExtension(VK_KHR_RAY_TRACING_PIPELINE_EXTENSION_NAME, hasRayTracingPipeline_, &rayTracingFeatures);
#if defined(VK_KHR_INDEX_TYPE_UINT8_EXTENSION_NAME)
  if (!addOptionalExtension(VK_KHR_INDEX_TYPE_UINT8_EXTENSION_NAME, has8BitIndices_, &indexTypeUint8Features))
#endif // VK_KHR_INDEX_TYPE_UINT8_EXTENSION_NAME
  {
    addOptionalExtension(VK_EXT_INDEX_TYPE_UINT8_EXTENSION_NAME, has8BitIndices_, &indexTypeUint8Features);
  }

  // check extensions
  {
    std::string missingExtensions;
    for (const char* ext : deviceExtensionNames) {
      if (!hasExtension(ext, allDeviceExtensions))
        missingExtensions += "\n   " + std::string(ext);
    }
    if (!missingExtensions.empty()) {
      MINILOG_LOG_PROC(minilog::FatalError, "Missing Vulkan device extensions: %s\n", missingExtensions.c_str());
      assert(false);
      return Result(Result::Code::RuntimeError);
    }
  }

  // check features
  {
    std::string missingFeatures;
#define CHECK_VULKAN_FEATURE(reqFeatures, availFeatures, feature, version)     \
  if ((reqFeatures.feature == VK_TRUE) && (availFeatures.feature == VK_FALSE)) \
    missingFeatures.append("\n   " version " ." #feature);
#define CHECK_FEATURE_1_0(feature) CHECK_VULKAN_FEATURE(deviceFeatures10, vkFeatures10_.features, feature, "1.0 ");
    CHECK_FEATURE_1_0(robustBufferAccess);
    CHECK_FEATURE_1_0(fullDrawIndexUint32);
    CHECK_FEATURE_1_0(imageCubeArray);
    CHECK_FEATURE_1_0(independentBlend);
    CHECK_FEATURE_1_0(geometryShader);
    CHECK_FEATURE_1_0(tessellationShader);
    CHECK_FEATURE_1_0(sampleRateShading);
    CHECK_FEATURE_1_0(dualSrcBlend);
    CHECK_FEATURE_1_0(logicOp);
    CHECK_FEATURE_1_0(multiDrawIndirect);
    CHECK_FEATURE_1_0(drawIndirectFirstInstance);
    CHECK_FEATURE_1_0(depthClamp);
    CHECK_FEATURE_1_0(depthBiasClamp);
    CHECK_FEATURE_1_0(fillModeNonSolid);
    CHECK_FEATURE_1_0(depthBounds);
    CHECK_FEATURE_1_0(wideLines);
    CHECK_FEATURE_1_0(largePoints);
    CHECK_FEATURE_1_0(alphaToOne);
    CHECK_FEATURE_1_0(multiViewport);
    CHECK_FEATURE_1_0(samplerAnisotropy);
    CHECK_FEATURE_1_0(textureCompressionETC2);
    CHECK_FEATURE_1_0(textureCompressionASTC_LDR);
    CHECK_FEATURE_1_0(textureCompressionBC);
    CHECK_FEATURE_1_0(occlusionQueryPrecise);
    CHECK_FEATURE_1_0(pipelineStatisticsQuery);
    CHECK_FEATURE_1_0(vertexPipelineStoresAndAtomics);
    CHECK_FEATURE_1_0(fragmentStoresAndAtomics);
    CHECK_FEATURE_1_0(shaderTessellationAndGeometryPointSize);
    CHECK_FEATURE_1_0(shaderImageGatherExtended);
    CHECK_FEATURE_1_0(shaderStorageImageExtendedFormats);
    CHECK_FEATURE_1_0(shaderStorageImageMultisample);
    CHECK_FEATURE_1_0(shaderStorageImageReadWithoutFormat);
    CHECK_FEATURE_1_0(shaderStorageImageWriteWithoutFormat);
    CHECK_FEATURE_1_0(shaderUniformBufferArrayDynamicIndexing);
    CHECK_FEATURE_1_0(shaderSampledImageArrayDynamicIndexing);
    CHECK_FEATURE_1_0(shaderStorageBufferArrayDynamicIndexing);
    CHECK_FEATURE_1_0(shaderStorageImageArrayDynamicIndexing);
    CHECK_FEATURE_1_0(shaderClipDistance);
    CHECK_FEATURE_1_0(shaderCullDistance);
    CHECK_FEATURE_1_0(shaderFloat64);
    CHECK_FEATURE_1_0(shaderInt64);
    CHECK_FEATURE_1_0(shaderInt16);
    CHECK_FEATURE_1_0(shaderResourceResidency);
    CHECK_FEATURE_1_0(shaderResourceMinLod);
    CHECK_FEATURE_1_0(sparseBinding);
    CHECK_FEATURE_1_0(sparseResidencyBuffer);
    CHECK_FEATURE_1_0(sparseResidencyImage2D);
    CHECK_FEATURE_1_0(sparseResidencyImage3D);
    CHECK_FEATURE_1_0(sparseResidency2Samples);
    CHECK_FEATURE_1_0(sparseResidency4Samples);
    CHECK_FEATURE_1_0(sparseResidency8Samples);
    CHECK_FEATURE_1_0(sparseResidency16Samples);
    CHECK_FEATURE_1_0(sparseResidencyAliased);
    CHECK_FEATURE_1_0(variableMultisampleRate);
    CHECK_FEATURE_1_0(inheritedQueries);
#undef CHECK_FEATURE_1_0
#define CHECK_FEATURE_1_1(feature) CHECK_VULKAN_FEATURE(deviceFeatures11, vkFeatures11_, feature, "1.1 ");
    CHECK_FEATURE_1_1(storageBuffer16BitAccess);
    CHECK_FEATURE_1_1(uniformAndStorageBuffer16BitAccess);
    CHECK_FEATURE_1_1(storagePushConstant16);
    CHECK_FEATURE_1_1(storageInputOutput16);
    CHECK_FEATURE_1_1(multiview);
    CHECK_FEATURE_1_1(multiviewGeometryShader);
    CHECK_FEATURE_1_1(multiviewTessellationShader);
    CHECK_FEATURE_1_1(variablePointersStorageBuffer);
    CHECK_FEATURE_1_1(variablePointers);
    CHECK_FEATURE_1_1(protectedMemory);
    CHECK_FEATURE_1_1(samplerYcbcrConversion);
    CHECK_FEATURE_1_1(shaderDrawParameters);
#undef CHECK_FEATURE_1_1
#define CHECK_FEATURE_1_2(feature) CHECK_VULKAN_FEATURE(deviceFeatures12, vkFeatures12_, feature, "1.2 ");
    CHECK_FEATURE_1_2(samplerMirrorClampToEdge);
    CHECK_FEATURE_1_2(drawIndirectCount);
    CHECK_FEATURE_1_2(storageBuffer8BitAccess);
    CHECK_FEATURE_1_2(uniformAndStorageBuffer8BitAccess);
    CHECK_FEATURE_1_2(storagePushConstant8);
    CHECK_FEATURE_1_2(shaderBufferInt64Atomics);
    CHECK_FEATURE_1_2(shaderSharedInt64Atomics);
    CHECK_FEATURE_1_2(shaderFloat16);
    CHECK_FEATURE_1_2(shaderInt8);
    CHECK_FEATURE_1_2(descriptorIndexing);
    CHECK_FEATURE_1_2(shaderInputAttachmentArrayDynamicIndexing);
    CHECK_FEATURE_1_2(shaderUniformTexelBufferArrayDynamicIndexing);
    CHECK_FEATURE_1_2(shaderStorageTexelBufferArrayDynamicIndexing);
    CHECK_FEATURE_1_2(shaderUniformBufferArrayNonUniformIndexing);
    CHECK_FEATURE_1_2(shaderSampledImageArrayNonUniformIndexing);
    CHECK_FEATURE_1_2(shaderStorageBufferArrayNonUniformIndexing);
    CHECK_FEATURE_1_2(shaderStorageImageArrayNonUniformIndexing);
    CHECK_FEATURE_1_2(shaderInputAttachmentArrayNonUniformIndexing);
    CHECK_FEATURE_1_2(shaderUniformTexelBufferArrayNonUniformIndexing);
    CHECK_FEATURE_1_2(shaderStorageTexelBufferArrayNonUniformIndexing);
    CHECK_FEATURE_1_2(descriptorBindingUniformBufferUpdateAfterBind);
    CHECK_FEATURE_1_2(descriptorBindingSampledImageUpdateAfterBind);
    CHECK_FEATURE_1_2(descriptorBindingStorageImageUpdateAfterBind);
    CHECK_FEATURE_1_2(descriptorBindingStorageBufferUpdateAfterBind);
    CHECK_FEATURE_1_2(descriptorBindingUniformTexelBufferUpdateAfterBind);
    CHECK_FEATURE_1_2(descriptorBindingStorageTexelBufferUpdateAfterBind);
    CHECK_FEATURE_1_2(descriptorBindingUpdateUnusedWhilePending);
    CHECK_FEATURE_1_2(descriptorBindingPartiallyBound);
    CHECK_FEATURE_1_2(descriptorBindingVariableDescriptorCount);
    CHECK_FEATURE_1_2(runtimeDescriptorArray);
    CHECK_FEATURE_1_2(samplerFilterMinmax);
    CHECK_FEATURE_1_2(scalarBlockLayout);
    CHECK_FEATURE_1_2(imagelessFramebuffer);
    CHECK_FEATURE_1_2(uniformBufferStandardLayout);
    CHECK_FEATURE_1_2(shaderSubgroupExtendedTypes);
    CHECK_FEATURE_1_2(separateDepthStencilLayouts);
    CHECK_FEATURE_1_2(hostQueryReset);
    CHECK_FEATURE_1_2(timelineSemaphore);
    CHECK_FEATURE_1_2(bufferDeviceAddress);
    CHECK_FEATURE_1_2(bufferDeviceAddressCaptureReplay);
    CHECK_FEATURE_1_2(bufferDeviceAddressMultiDevice);
    CHECK_FEATURE_1_2(vulkanMemoryModel);
    CHECK_FEATURE_1_2(vulkanMemoryModelDeviceScope);
    CHECK_FEATURE_1_2(vulkanMemoryModelAvailabilityVisibilityChains);
    CHECK_FEATURE_1_2(shaderOutputViewportIndex);
    CHECK_FEATURE_1_2(shaderOutputLayer);
    CHECK_FEATURE_1_2(subgroupBroadcastDynamicId);
#undef CHECK_FEATURE_1_2
#define CHECK_FEATURE_1_3(feature) CHECK_VULKAN_FEATURE(deviceFeatures13, vkFeatures13_, feature, "1.3 ");
    CHECK_FEATURE_1_3(robustImageAccess);
    CHECK_FEATURE_1_3(inlineUniformBlock);
    CHECK_FEATURE_1_3(descriptorBindingInlineUniformBlockUpdateAfterBind);
    CHECK_FEATURE_1_3(pipelineCreationCacheControl);
    CHECK_FEATURE_1_3(privateData);
    CHECK_FEATURE_1_3(shaderDemoteToHelperInvocation);
    CHECK_FEATURE_1_3(shaderTerminateInvocation);
    CHECK_FEATURE_1_3(subgroupSizeControl);
    CHECK_FEATURE_1_3(computeFullSubgroups);
    CHECK_FEATURE_1_3(synchronization2);
    CHECK_FEATURE_1_3(textureCompressionASTC_HDR);
    CHECK_FEATURE_1_3(shaderZeroInitializeWorkgroupMemory);
    CHECK_FEATURE_1_3(dynamicRendering);
    CHECK_FEATURE_1_3(shaderIntegerDotProduct);
    CHECK_FEATURE_1_3(maintenance4);
#undef CHECK_FEATURE_1_3
    if (!missingFeatures.empty()) {
      MINILOG_LOG_PROC(
#ifndef __APPLE__
          minilog::FatalError,
#else
          minilog::Warning,
#endif
          "Missing Vulkan features: %s\n",
          missingFeatures.c_str());
      // Do not exit here in case of MoltenVK, some 1.3 features are available via extensions.
#ifndef __APPLE__
      assert(false);
      return Result(Result::Code::RuntimeError);
#endif
    }
  }

  const VkDeviceCreateInfo ci = {
      .sType = VK_STRUCTURE_TYPE_DEVICE_CREATE_INFO,
      .pNext = createInfoNext,
      .queueCreateInfoCount = numQueues,
      .pQueueCreateInfos = ciQueue,
      .enabledExtensionCount = (uint32_t)deviceExtensionNames.size(),
      .ppEnabledExtensionNames = deviceExtensionNames.data(),
      .pEnabledFeatures = &deviceFeatures10,
  };
  VK_ASSERT_RETURN(vkCreateDevice(vkPhysicalDevice_, &ci, nullptr, &vkDevice_));

  volkLoadDevice(vkDevice_);

#if defined(__APPLE__)
  vkCmdBeginRendering = vkCmdBeginRenderingKHR;
  vkCmdEndRendering = vkCmdEndRenderingKHR;
  vkCmdSetDepthWriteEnable = vkCmdSetDepthWriteEnableEXT;
  vkCmdSetDepthTestEnable = vkCmdSetDepthTestEnableEXT;
  vkCmdSetDepthCompareOp = vkCmdSetDepthCompareOpEXT;
  vkCmdSetDepthBiasEnable = vkCmdSetDepthBiasEnableEXT;
#endif

  vkGetDeviceQueue(vkDevice_, deviceQueues_.graphicsQueueFamilyIndex, 0, &deviceQueues_.graphicsQueue);
  vkGetDeviceQueue(vkDevice_, deviceQueues_.computeQueueFamilyIndex, 0, &deviceQueues_.computeQueue);

  VK_ASSERT(lvk::setDebugObjectName(vkDevice_, VK_OBJECT_TYPE_DEVICE, (uint64_t)vkDevice_, "Device: VulkanContext::vkDevice_"));

  immediate_ =
      std::make_unique<lvk::VulkanImmediateCommands>(vkDevice_, deviceQueues_.graphicsQueueFamilyIndex, "VulkanContext::immediate_");

  // create Vulkan pipeline cache
  {
    const VkPipelineCacheCreateInfo ci = {
        VK_STRUCTURE_TYPE_PIPELINE_CACHE_CREATE_INFO,
        nullptr,
        VkPipelineCacheCreateFlags(0),
        config_.pipelineCacheDataSize,
        config_.pipelineCacheData,
    };
    vkCreatePipelineCache(vkDevice_, &ci, nullptr, &pipelineCache_);
  }

  if (LVK_VULKAN_USE_VMA) {
    pimpl_->vma_ = lvk::createVmaAllocator(
        vkPhysicalDevice_, vkDevice_, vkInstance_, apiVersion > VK_API_VERSION_1_3 ? VK_API_VERSION_1_3 : apiVersion);
    LVK_ASSERT(pimpl_->vma_ != VK_NULL_HANDLE);
  }

  stagingDevice_ = std::make_unique<lvk::VulkanStagingDevice>(*this);

  // default texture
  {
    const uint32_t pixel = 0xFF000000;
    Result result;
    dummyTexture_ = this->createTexture(
                            {
                                .format = lvk::Format_RGBA_UN8,
                                .dimensions = {1, 1, 1},
                                .usage = TextureUsageBits_Sampled | TextureUsageBits_Storage,
                                .data = &pixel,
                            },
                            "Dummy 1x1 (black)",
                            &result)
                        .release();
    if (!LVK_VERIFY(result.isOk())) {
      return result;
    }
    LVK_ASSERT(texturesPool_.numObjects() == 1);
  }

  // default sampler
  LVK_ASSERT(samplersPool_.numObjects() == 0);
  createSampler(
      {
          .sType = VK_STRUCTURE_TYPE_SAMPLER_CREATE_INFO,
          .pNext = nullptr,
          .flags = 0,
          .magFilter = VK_FILTER_LINEAR,
          .minFilter = VK_FILTER_LINEAR,
          .mipmapMode = VK_SAMPLER_MIPMAP_MODE_LINEAR,
          .addressModeU = VK_SAMPLER_ADDRESS_MODE_REPEAT,
          .addressModeV = VK_SAMPLER_ADDRESS_MODE_REPEAT,
          .addressModeW = VK_SAMPLER_ADDRESS_MODE_REPEAT,
          .mipLodBias = 0.0f,
          .anisotropyEnable = VK_FALSE,
          .maxAnisotropy = 0.0f,
          .compareEnable = VK_FALSE,
          .compareOp = VK_COMPARE_OP_ALWAYS,
          .minLod = 0.0f,
          .maxLod = static_cast<float>(LVK_MAX_MIP_LEVELS - 1),
          .borderColor = VK_BORDER_COLOR_INT_OPAQUE_BLACK,
          .unnormalizedCoordinates = VK_FALSE,
      },
      nullptr,
      Format_Invalid,
      "Sampler: default");

  growDescriptorPool(currentMaxTextures_, currentMaxSamplers_, currentMaxAccelStructs_);

  querySurfaceCapabilities();

#if defined(LVK_WITH_TRACY_GPU)
  std::vector<VkTimeDomainEXT> timeDomains;

  if (hasCalibratedTimestamps_) {
    uint32_t numTimeDomains = 0;
    VK_ASSERT(vkGetPhysicalDeviceCalibrateableTimeDomainsEXT(vkPhysicalDevice_, &numTimeDomains, nullptr));
    timeDomains.resize(numTimeDomains);
    VK_ASSERT(vkGetPhysicalDeviceCalibrateableTimeDomainsEXT(vkPhysicalDevice_, &numTimeDomains, timeDomains.data()));
  }

  const bool hasHostQuery = vkFeatures12_.hostQueryReset && [&timeDomains]() -> bool {
    for (VkTimeDomainEXT domain : timeDomains)
      if (domain == VK_TIME_DOMAIN_CLOCK_MONOTONIC_RAW_EXT || domain == VK_TIME_DOMAIN_QUERY_PERFORMANCE_COUNTER_EXT)
        return true;
    return false;
  }();

  if (hasHostQuery) {
    pimpl_->tracyVkCtx_ = TracyVkContextHostCalibrated(
        vkPhysicalDevice_, vkDevice_, vkResetQueryPool, vkGetPhysicalDeviceCalibrateableTimeDomainsEXT, vkGetCalibratedTimestampsEXT);
  } else {
    const VkCommandPoolCreateInfo ciCommandPool = {
        .sType = VK_STRUCTURE_TYPE_COMMAND_POOL_CREATE_INFO,
        .flags = VK_COMMAND_POOL_CREATE_RESET_COMMAND_BUFFER_BIT | VK_COMMAND_POOL_CREATE_TRANSIENT_BIT,
        .queueFamilyIndex = deviceQueues_.graphicsQueueFamilyIndex,
    };
    VK_ASSERT(vkCreateCommandPool(vkDevice_, &ciCommandPool, nullptr, &pimpl_->tracyCommandPool_));
    lvk::setDebugObjectName(
        vkDevice_, VK_OBJECT_TYPE_COMMAND_POOL, (uint64_t)pimpl_->tracyCommandPool_, "Command Pool: VulkanContextImpl::tracyCommandPool_");
    const VkCommandBufferAllocateInfo aiCommandBuffer = {
        .sType = VK_STRUCTURE_TYPE_COMMAND_BUFFER_ALLOCATE_INFO,
        .commandPool = pimpl_->tracyCommandPool_,
        .level = VK_COMMAND_BUFFER_LEVEL_PRIMARY,
        .commandBufferCount = 1,
    };
    VK_ASSERT(vkAllocateCommandBuffers(vkDevice_, &aiCommandBuffer, &pimpl_->tracyCommandBuffer_));
    if (hasCalibratedTimestamps_) {
      pimpl_->tracyVkCtx_ = TracyVkContextCalibrated(vkPhysicalDevice_,
                                                     vkDevice_,
                                                     deviceQueues_.graphicsQueue,
                                                     pimpl_->tracyCommandBuffer_,
                                                     vkGetPhysicalDeviceCalibrateableTimeDomainsEXT,
                                                     vkGetCalibratedTimestampsEXT);
    } else {
      pimpl_->tracyVkCtx_ = TracyVkContext(vkPhysicalDevice_, vkDevice_, deviceQueues_.graphicsQueue, pimpl_->tracyCommandBuffer_);
    };
  }
  LVK_ASSERT(pimpl_->tracyVkCtx_);
#endif // LVK_WITH_TRACY_GPU

  return Result();
}

lvk::Result lvk::VulkanContext::initSwapchain(uint32_t width, uint32_t height) {
  if (!vkDevice_ || !immediate_) {
    LLOGW("Call initContext() first");
    return Result(Result::Code::RuntimeError, "Call initContext() first");
  }

  if (swapchain_) {
    // destroy the old swapchain first
    VK_ASSERT(vkDeviceWaitIdle(vkDevice_));
    swapchain_ = nullptr;
    vkDestroySemaphore(vkDevice_, timelineSemaphore_, nullptr);
  }

  if (!width || !height) {
    return Result();
  }

  swapchain_ = std::make_unique<lvk::VulkanSwapchain>(*this, width, height);

  timelineSemaphore_ = lvk::createSemaphoreTimeline(vkDevice_, swapchain_->getNumSwapchainImages() - 1, "Semaphore: timelineSemaphore_");

  return swapchain_ ? Result() : Result(Result::Code::RuntimeError, "Failed to create swapchain");
}

lvk::Result lvk::VulkanContext::growDescriptorPool(uint32_t maxTextures, uint32_t maxSamplers, uint32_t maxAccelStructs) {
  currentMaxTextures_ = maxTextures;
  currentMaxSamplers_ = maxSamplers;
  currentMaxAccelStructs_ = maxAccelStructs;

#if LVK_VULKAN_PRINT_COMMANDS
  LLOGL("growDescriptorPool(%u, %u)\n", maxTextures, maxSamplers);
#endif // LVK_VULKAN_PRINT_COMMANDS

  if (!LVK_VERIFY(maxTextures <= vkPhysicalDeviceVulkan12Properties_.maxDescriptorSetUpdateAfterBindSampledImages)) {
    LLOGW("Max Textures exceeded: %u (max %u)",
          maxTextures,
          vkPhysicalDeviceVulkan12Properties_.maxDescriptorSetUpdateAfterBindSampledImages);
  }

  if (!LVK_VERIFY(maxSamplers <= vkPhysicalDeviceVulkan12Properties_.maxDescriptorSetUpdateAfterBindSamplers)) {
    LLOGW("Max Samplers exceeded %u (max %u)", maxSamplers, vkPhysicalDeviceVulkan12Properties_.maxDescriptorSetUpdateAfterBindSamplers);
  }

  if (vkDSL_ != VK_NULL_HANDLE) {
    deferredTask(std::packaged_task<void()>([device = vkDevice_, dsl = vkDSL_]() { vkDestroyDescriptorSetLayout(device, dsl, nullptr); }));
  }
  if (vkDPool_ != VK_NULL_HANDLE) {
    deferredTask(std::packaged_task<void()>([device = vkDevice_, dp = vkDPool_]() { vkDestroyDescriptorPool(device, dp, nullptr); }));
  }

  bool hasYUVImages = false;

  // check if we have any YUV images
  for (const auto& obj : texturesPool_.objects_) {
    const VulkanImage* img = &obj.obj_;
    // multisampled images cannot be directly accessed from shaders
    const bool isTextureAvailable = (img->vkSamples_ & VK_SAMPLE_COUNT_1_BIT) == VK_SAMPLE_COUNT_1_BIT;
    hasYUVImages = isTextureAvailable && img->isSampledImage() && lvk::getNumImagePlanes(img->vkImageFormat_) > 1;
    if (hasYUVImages) {
      break;
    }
  }

  std::vector<VkSampler> immutableSamplers;
  const VkSampler* immutableSamplersData = nullptr;

  if (hasYUVImages) {
    VkSampler dummySampler = samplersPool_.objects_[0].obj_;
    immutableSamplers.reserve(texturesPool_.objects_.size());
    for (const auto& obj : texturesPool_.objects_) {
      const VulkanImage* img = &obj.obj_;
      // multisampled images cannot be directly accessed from shaders
      const bool isTextureAvailable = (img->vkSamples_ & VK_SAMPLE_COUNT_1_BIT) == VK_SAMPLE_COUNT_1_BIT;
      const bool isYUVImage = isTextureAvailable && img->isSampledImage() && lvk::getNumImagePlanes(img->vkImageFormat_) > 1;
      immutableSamplers.push_back(isYUVImage ? getOrCreateYcbcrSampler(vkFormatToFormat(img->vkImageFormat_)) : dummySampler);
    }
    immutableSamplersData = immutableSamplers.data();
  }

  // create default descriptor set layout which is going to be shared by graphics pipelines
  VkShaderStageFlags stageFlags = VK_SHADER_STAGE_VERTEX_BIT | VK_SHADER_STAGE_TESSELLATION_CONTROL_BIT |
                                  VK_SHADER_STAGE_TESSELLATION_EVALUATION_BIT | VK_SHADER_STAGE_FRAGMENT_BIT | VK_SHADER_STAGE_COMPUTE_BIT;
  if (hasRayTracingPipeline_) {
    stageFlags |= VK_SHADER_STAGE_RAYGEN_BIT_KHR;
  }
  const VkDescriptorSetLayoutBinding bindings[kBinding_NumBindings] = {
      lvk::getDSLBinding(kBinding_Textures, VK_DESCRIPTOR_TYPE_SAMPLED_IMAGE, maxTextures, stageFlags),
      lvk::getDSLBinding(kBinding_Samplers, VK_DESCRIPTOR_TYPE_SAMPLER, maxSamplers, stageFlags),
      lvk::getDSLBinding(kBinding_StorageImages, VK_DESCRIPTOR_TYPE_STORAGE_IMAGE, maxTextures, stageFlags),
      lvk::getDSLBinding(
          kBinding_YUVImages, VK_DESCRIPTOR_TYPE_COMBINED_IMAGE_SAMPLER, immutableSamplers.size(), stageFlags, immutableSamplersData),
      lvk::getDSLBinding(kBinding_AccelerationStructures, VK_DESCRIPTOR_TYPE_ACCELERATION_STRUCTURE_KHR, maxAccelStructs, stageFlags),
  };
  const uint32_t flags = VK_DESCRIPTOR_BINDING_UPDATE_AFTER_BIND_BIT | VK_DESCRIPTOR_BINDING_UPDATE_UNUSED_WHILE_PENDING_BIT |
                         VK_DESCRIPTOR_BINDING_PARTIALLY_BOUND_BIT;
  VkDescriptorBindingFlags bindingFlags[kBinding_NumBindings];
  for (int i = 0; i < kBinding_NumBindings; ++i) {
    bindingFlags[i] = flags;
  }
  const VkDescriptorSetLayoutBindingFlagsCreateInfo setLayoutBindingFlagsCI = {
      .sType = VK_STRUCTURE_TYPE_DESCRIPTOR_SET_LAYOUT_BINDING_FLAGS_CREATE_INFO_EXT,
      .bindingCount = uint32_t(hasAccelerationStructure_ ? kBinding_NumBindings : kBinding_NumBindings - 1),
      .pBindingFlags = bindingFlags,
  };
  const VkDescriptorSetLayoutCreateInfo dslci = {
      .sType = VK_STRUCTURE_TYPE_DESCRIPTOR_SET_LAYOUT_CREATE_INFO,
      .pNext = &setLayoutBindingFlagsCI,
      .flags = VK_DESCRIPTOR_SET_LAYOUT_CREATE_UPDATE_AFTER_BIND_POOL_BIT_EXT,
      .bindingCount = uint32_t(hasAccelerationStructure_ ? kBinding_NumBindings : kBinding_NumBindings - 1),
      .pBindings = bindings,
  };
  VK_ASSERT(vkCreateDescriptorSetLayout(vkDevice_, &dslci, nullptr, &vkDSL_));
  VK_ASSERT(lvk::setDebugObjectName(
      vkDevice_, VK_OBJECT_TYPE_DESCRIPTOR_SET_LAYOUT, (uint64_t)vkDSL_, "Descriptor Set Layout: VulkanContext::vkDSL_"));

  {
    // create default descriptor pool and allocate 1 descriptor set
    const VkDescriptorPoolSize poolSizes[kBinding_NumBindings]{
        VkDescriptorPoolSize{VK_DESCRIPTOR_TYPE_SAMPLED_IMAGE, maxTextures},
        VkDescriptorPoolSize{VK_DESCRIPTOR_TYPE_SAMPLER, maxSamplers},
        VkDescriptorPoolSize{VK_DESCRIPTOR_TYPE_STORAGE_IMAGE, maxTextures},
        VkDescriptorPoolSize{VK_DESCRIPTOR_TYPE_COMBINED_IMAGE_SAMPLER, maxTextures},
        VkDescriptorPoolSize{VK_DESCRIPTOR_TYPE_ACCELERATION_STRUCTURE_KHR, maxAccelStructs},
    };
    const VkDescriptorPoolCreateInfo ci = {
        .sType = VK_STRUCTURE_TYPE_DESCRIPTOR_POOL_CREATE_INFO,
        .flags = VK_DESCRIPTOR_POOL_CREATE_UPDATE_AFTER_BIND_BIT,
        .maxSets = 1,
        .poolSizeCount = uint32_t(hasAccelerationStructure_ ? kBinding_NumBindings : kBinding_NumBindings - 1),
        .pPoolSizes = poolSizes,
    };
    VK_ASSERT_RETURN(vkCreateDescriptorPool(vkDevice_, &ci, nullptr, &vkDPool_));
    const VkDescriptorSetAllocateInfo ai = {
        .sType = VK_STRUCTURE_TYPE_DESCRIPTOR_SET_ALLOCATE_INFO,
        .descriptorPool = vkDPool_,
        .descriptorSetCount = 1,
        .pSetLayouts = &vkDSL_,
    };
    VK_ASSERT_RETURN(vkAllocateDescriptorSets(vkDevice_, &ai, &vkDSet_));
  }

  awaitingNewImmutableSamplers_ = false;

  return Result();
}

lvk::BufferHandle lvk::VulkanContext::createBuffer(VkDeviceSize bufferSize,
                                                   VkBufferUsageFlags usageFlags,
                                                   VkMemoryPropertyFlags memFlags,
                                                   lvk::Result* outResult,
                                                   const char* debugName) {
  LVK_PROFILER_FUNCTION_COLOR(LVK_PROFILER_COLOR_CREATE);

  LVK_ASSERT(bufferSize > 0);

#define ENSURE_BUFFER_SIZE(flag, maxSize)                                                             \
  if (usageFlags & flag) {                                                                            \
    if (!LVK_VERIFY(bufferSize <= maxSize)) {                                                         \
      Result::setResult(outResult, Result(Result::Code::RuntimeError, "Buffer size exceeded" #flag)); \
      return {};                                                                                      \
    }                                                                                                 \
  }

  const VkPhysicalDeviceLimits& limits = getVkPhysicalDeviceProperties().limits;

  ENSURE_BUFFER_SIZE(VK_BUFFER_USAGE_UNIFORM_BUFFER_BIT, limits.maxUniformBufferRange);
  // any buffer
  ENSURE_BUFFER_SIZE(VK_BUFFER_USAGE_FLAG_BITS_MAX_ENUM, limits.maxStorageBufferRange);
#undef ENSURE_BUFFER_SIZE

  VulkanBuffer buf = {
      .bufferSize_ = bufferSize,
      .vkUsageFlags_ = usageFlags,
      .vkMemFlags_ = memFlags,
  };

  const VkBufferCreateInfo ci = {
      .sType = VK_STRUCTURE_TYPE_BUFFER_CREATE_INFO,
      .pNext = nullptr,
      .flags = 0,
      .size = bufferSize,
      .usage = usageFlags,
      .sharingMode = VK_SHARING_MODE_EXCLUSIVE,
      .queueFamilyIndexCount = 0,
      .pQueueFamilyIndices = nullptr,
  };

  if (LVK_VULKAN_USE_VMA) {
    VmaAllocationCreateInfo vmaAllocInfo = {};

    // Initialize VmaAllocation Info
    if (memFlags & VK_MEMORY_PROPERTY_HOST_VISIBLE_BIT) {
      vmaAllocInfo = {
          .flags = VMA_ALLOCATION_CREATE_MAPPED_BIT | VMA_ALLOCATION_CREATE_HOST_ACCESS_RANDOM_BIT,
          .requiredFlags = VK_MEMORY_PROPERTY_HOST_VISIBLE_BIT,
          .preferredFlags = VK_MEMORY_PROPERTY_HOST_COHERENT_BIT | VK_MEMORY_PROPERTY_HOST_CACHED_BIT,
      };
    }

    if (memFlags & VK_MEMORY_PROPERTY_HOST_VISIBLE_BIT) {
      // Check if coherent buffer is available.
      VK_ASSERT(vkCreateBuffer(vkDevice_, &ci, nullptr, &buf.vkBuffer_));
      VkMemoryRequirements requirements = {};
      vkGetBufferMemoryRequirements(vkDevice_, buf.vkBuffer_, &requirements);
      vkDestroyBuffer(vkDevice_, buf.vkBuffer_, nullptr);
      buf.vkBuffer_ = VK_NULL_HANDLE;

      if (requirements.memoryTypeBits & VK_MEMORY_PROPERTY_HOST_COHERENT_BIT) {
        vmaAllocInfo.requiredFlags |= VK_MEMORY_PROPERTY_HOST_COHERENT_BIT;
        buf.isCoherentMemory_ = true;
      }
    }

    vmaAllocInfo.usage = VMA_MEMORY_USAGE_AUTO;

    vmaCreateBuffer((VmaAllocator)getVmaAllocator(), &ci, &vmaAllocInfo, &buf.vkBuffer_, &buf.vmaAllocation_, nullptr);

    // handle memory-mapped buffers
    if (memFlags & VK_MEMORY_PROPERTY_HOST_VISIBLE_BIT) {
      vmaMapMemory((VmaAllocator)getVmaAllocator(), buf.vmaAllocation_, &buf.mappedPtr_);
    }
  } else {
    // create buffer
    VK_ASSERT(vkCreateBuffer(vkDevice_, &ci, nullptr, &buf.vkBuffer_));

    // back the buffer with some memory
    {
      VkMemoryRequirements requirements = {};
      vkGetBufferMemoryRequirements(vkDevice_, buf.vkBuffer_, &requirements);
      if (requirements.memoryTypeBits & VK_MEMORY_PROPERTY_HOST_COHERENT_BIT) {
        buf.isCoherentMemory_ = true;
      }

      VK_ASSERT(lvk::allocateMemory(vkPhysicalDevice_, vkDevice_, &requirements, memFlags, &buf.vkMemory_));
      VK_ASSERT(vkBindBufferMemory(vkDevice_, buf.vkBuffer_, buf.vkMemory_, 0));
    }

    // handle memory-mapped buffers
    if (memFlags & VK_MEMORY_PROPERTY_HOST_VISIBLE_BIT) {
      VK_ASSERT(vkMapMemory(vkDevice_, buf.vkMemory_, 0, buf.bufferSize_, 0, &buf.mappedPtr_));
    }
  }

  LVK_ASSERT(buf.vkBuffer_ != VK_NULL_HANDLE);

  // set debug name
  VK_ASSERT(lvk::setDebugObjectName(vkDevice_, VK_OBJECT_TYPE_BUFFER, (uint64_t)buf.vkBuffer_, debugName));

  // handle shader access
  if (usageFlags & VK_BUFFER_USAGE_SHADER_DEVICE_ADDRESS_BIT) {
    const VkBufferDeviceAddressInfo ai = {
        .sType = VK_STRUCTURE_TYPE_BUFFER_DEVICE_ADDRESS_INFO,
        .buffer = buf.vkBuffer_,
    };
    buf.vkDeviceAddress_ = vkGetBufferDeviceAddress(vkDevice_, &ai);
    LVK_ASSERT(buf.vkDeviceAddress_);
  }

  return buffersPool_.create(std::move(buf));
}

void lvk::VulkanContext::bindDefaultDescriptorSets(VkCommandBuffer cmdBuf, VkPipelineBindPoint bindPoint, VkPipelineLayout layout) const {
  LVK_PROFILER_FUNCTION();
  const VkDescriptorSet dsets[4] = {vkDSet_, vkDSet_, vkDSet_, vkDSet_};
  vkCmdBindDescriptorSets(cmdBuf, bindPoint, layout, 0, (uint32_t)LVK_ARRAY_NUM_ELEMENTS(dsets), dsets, 0, nullptr);
}

void lvk::VulkanContext::checkAndUpdateDescriptorSets() {
  if (!awaitingCreation_) {
    // nothing to update here
    return;
  }

  // newly created resources can be used immediately - make sure they are put into descriptor sets
  LVK_PROFILER_FUNCTION();

  // update Vulkan descriptor set here

  // make sure the guard values are always there
  LVK_ASSERT(texturesPool_.numObjects() >= 1);
  LVK_ASSERT(samplersPool_.numObjects() >= 1);

  uint32_t newMaxTextures = currentMaxTextures_;
  uint32_t newMaxSamplers = currentMaxSamplers_;
  uint32_t newMaxAccelStructs = currentMaxAccelStructs_;

  while (texturesPool_.objects_.size() > newMaxTextures) {
    newMaxTextures *= 2;
  }
  while (samplersPool_.objects_.size() > newMaxSamplers) {
    newMaxSamplers *= 2;
  }
  while (accelStructuresPool_.objects_.size() > newMaxAccelStructs) {
    newMaxAccelStructs *= 2;
  }
  if (newMaxTextures != currentMaxTextures_ || newMaxSamplers != currentMaxSamplers_ || awaitingNewImmutableSamplers_ ||
      newMaxAccelStructs != currentMaxAccelStructs_) {
    growDescriptorPool(newMaxTextures, newMaxSamplers, newMaxAccelStructs);
  }

  // 1. Sampled and storage images
  std::vector<VkDescriptorImageInfo> infoSampledImages;
  std::vector<VkDescriptorImageInfo> infoStorageImages;
  std::vector<VkDescriptorImageInfo> infoYUVImages;

  infoSampledImages.reserve(texturesPool_.numObjects());
  infoStorageImages.reserve(texturesPool_.numObjects());

  const bool hasYcbcrSamplers = pimpl_->numYcbcrSamplers_ > 0;

  if (hasYcbcrSamplers) {
    infoYUVImages.reserve(texturesPool_.numObjects());
  }

  // use the dummy texture to avoid sparse array
  VkImageView dummyImageView = texturesPool_.objects_[0].obj_.imageView_;

  for (const auto& obj : texturesPool_.objects_) {
    const VulkanImage& img = obj.obj_;
    const VkImageView view = obj.obj_.imageView_;
    const VkImageView storageView = obj.obj_.imageViewStorage_ ? obj.obj_.imageViewStorage_ : view;
    // multisampled images cannot be directly accessed from shaders
    const bool isTextureAvailable = (img.vkSamples_ & VK_SAMPLE_COUNT_1_BIT) == VK_SAMPLE_COUNT_1_BIT;
    const bool isYUVImage = isTextureAvailable && img.isSampledImage() && lvk::getNumImagePlanes(img.vkImageFormat_) > 1;
    const bool isSampledImage = isTextureAvailable && img.isSampledImage() && !isYUVImage;
    const bool isStorageImage = isTextureAvailable && img.isStorageImage();
    infoSampledImages.push_back(VkDescriptorImageInfo{
        .sampler = VK_NULL_HANDLE,
        .imageView = isSampledImage ? view : dummyImageView,
        .imageLayout = VK_IMAGE_LAYOUT_SHADER_READ_ONLY_OPTIMAL,
    });
    LVK_ASSERT(infoSampledImages.back().imageView != VK_NULL_HANDLE);
    infoStorageImages.push_back(VkDescriptorImageInfo{
        .sampler = VK_NULL_HANDLE,
        .imageView = isStorageImage ? storageView : dummyImageView,
        .imageLayout = VK_IMAGE_LAYOUT_GENERAL,
    });
    if (hasYcbcrSamplers) {
      // we don't need to update this if there're no YUV samplers
      infoYUVImages.push_back(VkDescriptorImageInfo{
          .imageView = isYUVImage ? view : dummyImageView,
          .imageLayout = VK_IMAGE_LAYOUT_SHADER_READ_ONLY_OPTIMAL,
      });
    }
  }

  // 2. Samplers
  std::vector<VkDescriptorImageInfo> infoSamplers;
  infoSamplers.reserve(samplersPool_.objects_.size());

  for (const auto& sampler : samplersPool_.objects_) {
    infoSamplers.push_back({
        .sampler = sampler.obj_ ? sampler.obj_ : samplersPool_.objects_[0].obj_,
        .imageView = VK_NULL_HANDLE,
        .imageLayout = VK_IMAGE_LAYOUT_UNDEFINED,
    });
  }

  // 3. Acceleration structures
  std::vector<VkAccelerationStructureKHR> handlesAccelStructs;
  handlesAccelStructs.reserve(accelStructuresPool_.objects_.size());

  VkAccelerationStructureKHR dummyTLAS = VK_NULL_HANDLE;
  // use the first valid TLAS as a dummy
  for (const auto& as : accelStructuresPool_.objects_) {
    if (as.obj_.vkHandle && as.obj_.isTLAS) {
      dummyTLAS = as.obj_.vkHandle;
    }
  }
  for (const auto& as : accelStructuresPool_.objects_) {
    handlesAccelStructs.push_back(as.obj_.isTLAS ? as.obj_.vkHandle : dummyTLAS);
  }

  VkWriteDescriptorSetAccelerationStructureKHR writeAccelStruct = {
      .sType = VK_STRUCTURE_TYPE_WRITE_DESCRIPTOR_SET_ACCELERATION_STRUCTURE_KHR,
      .accelerationStructureCount = (uint32_t)handlesAccelStructs.size(),
      .pAccelerationStructures = handlesAccelStructs.data(),
  };

  VkWriteDescriptorSet write[kBinding_NumBindings] = {};
  uint32_t numWrites = 0;

  if (!handlesAccelStructs.empty()) {
    write[numWrites++] = VkWriteDescriptorSet{
        .sType = VK_STRUCTURE_TYPE_WRITE_DESCRIPTOR_SET,
        .pNext = &writeAccelStruct,
        .dstSet = vkDSet_,
        .dstBinding = kBinding_AccelerationStructures,
        .dstArrayElement = 0,
        .descriptorCount = (uint32_t)handlesAccelStructs.size(),
        .descriptorType = VK_DESCRIPTOR_TYPE_ACCELERATION_STRUCTURE_KHR,
    };
  }

  if (!infoSampledImages.empty()) {
    write[numWrites++] = VkWriteDescriptorSet{
        .sType = VK_STRUCTURE_TYPE_WRITE_DESCRIPTOR_SET,
        .dstSet = vkDSet_,
        .dstBinding = kBinding_Textures,
        .dstArrayElement = 0,
        .descriptorCount = (uint32_t)infoSampledImages.size(),
        .descriptorType = VK_DESCRIPTOR_TYPE_SAMPLED_IMAGE,
        .pImageInfo = infoSampledImages.data(),
    };
  }

  if (!infoSamplers.empty()) {
    write[numWrites++] = VkWriteDescriptorSet{
        .sType = VK_STRUCTURE_TYPE_WRITE_DESCRIPTOR_SET,
        .dstSet = vkDSet_,
        .dstBinding = kBinding_Samplers,
        .dstArrayElement = 0,
        .descriptorCount = (uint32_t)infoSamplers.size(),
        .descriptorType = VK_DESCRIPTOR_TYPE_SAMPLER,
        .pImageInfo = infoSamplers.data(),
    };
  }

  if (!infoStorageImages.empty()) {
    write[numWrites++] = VkWriteDescriptorSet{
        .sType = VK_STRUCTURE_TYPE_WRITE_DESCRIPTOR_SET,
        .dstSet = vkDSet_,
        .dstBinding = kBinding_StorageImages,
        .dstArrayElement = 0,
        .descriptorCount = (uint32_t)infoStorageImages.size(),
        .descriptorType = VK_DESCRIPTOR_TYPE_STORAGE_IMAGE,
        .pImageInfo = infoStorageImages.data(),
    };
  }

  if (!infoYUVImages.empty()) {
    write[numWrites++] = VkWriteDescriptorSet{
        .sType = VK_STRUCTURE_TYPE_WRITE_DESCRIPTOR_SET,
        .dstSet = vkDSet_,
        .dstBinding = kBinding_YUVImages,
        .dstArrayElement = 0,
        .descriptorCount = (uint32_t)infoYUVImages.size(),
        .descriptorType = VK_DESCRIPTOR_TYPE_COMBINED_IMAGE_SAMPLER,
        .pImageInfo = infoYUVImages.data(),
    };
  }

  // do not switch to the next descriptor set if there is nothing to update
  if (numWrites) {
#if LVK_VULKAN_PRINT_COMMANDS
    LLOGL("vkUpdateDescriptorSets()\n");
#endif // LVK_VULKAN_PRINT_COMMANDS
    immediate_->wait(immediate_->getLastSubmitHandle());
    LVK_PROFILER_ZONE("vkUpdateDescriptorSets()", LVK_PROFILER_COLOR_PRESENT);
    vkUpdateDescriptorSets(vkDevice_, numWrites, write, 0, nullptr);
    LVK_PROFILER_ZONE_END();
  }

  awaitingCreation_ = false;
}

lvk::SamplerHandle lvk::VulkanContext::createSampler(const VkSamplerCreateInfo& ci,
                                                     lvk::Result* outResult,
                                                     lvk::Format yuvFormat,
                                                     const char* debugName) {
  LVK_PROFILER_FUNCTION_COLOR(LVK_PROFILER_COLOR_CREATE);

  VkSamplerCreateInfo cinfo = ci;

  if (yuvFormat != Format_Invalid) {
    cinfo.pNext = getOrCreateYcbcrConversionInfo(yuvFormat);
    // must be CLAMP_TO_EDGE
    // https://vulkan.lunarg.com/doc/view/1.3.268.0/windows/1.3-extensions/vkspec.html#VUID-VkSamplerCreateInfo-addressModeU-01646
    cinfo.addressModeU = VK_SAMPLER_ADDRESS_MODE_CLAMP_TO_EDGE;
    cinfo.addressModeV = VK_SAMPLER_ADDRESS_MODE_CLAMP_TO_EDGE;
    cinfo.addressModeW = VK_SAMPLER_ADDRESS_MODE_CLAMP_TO_EDGE;
    cinfo.anisotropyEnable = VK_FALSE;
    cinfo.unnormalizedCoordinates = VK_FALSE;
  }

  VkSampler sampler = VK_NULL_HANDLE;
  VK_ASSERT(vkCreateSampler(vkDevice_, &cinfo, nullptr, &sampler));
  VK_ASSERT(lvk::setDebugObjectName(vkDevice_, VK_OBJECT_TYPE_SAMPLER, (uint64_t)sampler, debugName));

  SamplerHandle handle = samplersPool_.create(VkSampler(sampler));

  awaitingCreation_ = true;

  return handle;
}

void lvk::VulkanContext::querySurfaceCapabilities() {
  // enumerate only the formats we are using
  const VkFormat depthFormats[] = {
      VK_FORMAT_D32_SFLOAT_S8_UINT, VK_FORMAT_D24_UNORM_S8_UINT, VK_FORMAT_D16_UNORM_S8_UINT, VK_FORMAT_D32_SFLOAT, VK_FORMAT_D16_UNORM};
  for (const VkFormat& depthFormat : depthFormats) {
    VkFormatProperties formatProps;
    vkGetPhysicalDeviceFormatProperties(vkPhysicalDevice_, depthFormat, &formatProps);

    if (formatProps.optimalTilingFeatures) {
      deviceDepthFormats_.push_back(depthFormat);
    }
  }

  if (vkSurface_ == VK_NULL_HANDLE) {
    return;
  }

  vkGetPhysicalDeviceSurfaceCapabilitiesKHR(vkPhysicalDevice_, vkSurface_, &deviceSurfaceCaps_);

  uint32_t formatCount;
  vkGetPhysicalDeviceSurfaceFormatsKHR(vkPhysicalDevice_, vkSurface_, &formatCount, nullptr);

  if (formatCount) {
    deviceSurfaceFormats_.resize(formatCount);
    vkGetPhysicalDeviceSurfaceFormatsKHR(vkPhysicalDevice_, vkSurface_, &formatCount, deviceSurfaceFormats_.data());
  }

  uint32_t presentModeCount;
  vkGetPhysicalDeviceSurfacePresentModesKHR(vkPhysicalDevice_, vkSurface_, &presentModeCount, nullptr);

  if (presentModeCount) {
    devicePresentModes_.resize(presentModeCount);
    vkGetPhysicalDeviceSurfacePresentModesKHR(vkPhysicalDevice_, vkSurface_, &presentModeCount, devicePresentModes_.data());
  }
}

VkFormat lvk::VulkanContext::getClosestDepthStencilFormat(lvk::Format desiredFormat) const {
  // get a list of compatible depth formats for a given desired format
  // The list will contain depth format that are ordered from most to least closest
  const std::vector<VkFormat> compatibleDepthStencilFormatList = getCompatibleDepthStencilFormats(desiredFormat);

  // Generate a set of device supported formats
  std::set<VkFormat> availableFormats;
  for (VkFormat format : deviceDepthFormats_) {
    availableFormats.insert(format);
  }

  // check if any of the format in compatible list is supported
  for (VkFormat depthStencilFormat : compatibleDepthStencilFormatList) {
    if (availableFormats.count(depthStencilFormat) != 0) {
      return depthStencilFormat;
    }
  }

  // no matching found, choose the first supported format
  return !deviceDepthFormats_.empty() ? deviceDepthFormats_[0] : VK_FORMAT_D24_UNORM_S8_UINT;
}

std::vector<uint8_t> lvk::VulkanContext::getPipelineCacheData() const {
  size_t size = 0;
  vkGetPipelineCacheData(vkDevice_, pipelineCache_, &size, nullptr);

  std::vector<uint8_t> data(size);

  if (size) {
    vkGetPipelineCacheData(vkDevice_, pipelineCache_, &size, data.data());
  }

  return data;
}

void lvk::VulkanContext::deferredTask(std::packaged_task<void()>&& task, SubmitHandle handle) const {
  if (handle.empty()) {
    handle = immediate_->getNextSubmitHandle();
  }
  pimpl_->deferredTasks_.emplace_back(std::move(task), handle);
}

void* lvk::VulkanContext::getVmaAllocator() const {
  return pimpl_->vma_;
}

void lvk::VulkanContext::processDeferredTasks() const {
  while (!pimpl_->deferredTasks_.empty() && immediate_->isReady(pimpl_->deferredTasks_.front().handle_, true)) {
    pimpl_->deferredTasks_.front().task_();
    pimpl_->deferredTasks_.pop_front();
  }
}

void lvk::VulkanContext::waitDeferredTasks() {
  for (auto& task : pimpl_->deferredTasks_) {
    immediate_->wait(task.handle_);
    task.task_();
  }
  pimpl_->deferredTasks_.clear();
}

void lvk::VulkanContext::invokeShaderModuleErrorCallback(int line, int col, const char* debugName, VkShaderModule sm) {
  if (!config_.shaderModuleErrorCallback) {
    return;
  }

  lvk::ShaderModuleHandle handle;

  for (uint32_t i = 0; i != shaderModulesPool_.objects_.size(); i++) {
    if (shaderModulesPool_.objects_[i].obj_.sm == sm) {
      handle = shaderModulesPool_.getHandle(i);
    }
  }

  if (!handle.empty()) {
    config_.shaderModuleErrorCallback(this, handle, line, col, debugName);
  }
}<|MERGE_RESOLUTION|>--- conflicted
+++ resolved
@@ -3556,16 +3556,10 @@
   // Device has to be destroyed prior to Instance
   vkDestroyDevice(vkDevice_, nullptr);
 
-<<<<<<< HEAD
-  if (vkDebugUtilsMessenger_ != VK_NULL_HANDLE) {
-    vkDestroyDebugUtilsMessengerEXT(vkInstance_, vkDebugUtilsMessenger_, nullptr);
-  }
-=======
   if (vkDebugUtilsMessenger_) {
     vkDestroyDebugUtilsMessengerEXT(vkInstance_, vkDebugUtilsMessenger_, nullptr);
   }
 
->>>>>>> 97563265
   vkDestroyInstance(vkInstance_, nullptr);
 
   glslang_finalize_process();
@@ -5802,28 +5796,6 @@
     }();
   }
 
-<<<<<<< HEAD
-  uint32_t count = 0;
-  VK_ASSERT(vkEnumerateInstanceExtensionProperties(nullptr, &count, nullptr));
-
-  std::vector<VkExtensionProperties> allInstanceExtensions(count);
-  VK_ASSERT(vkEnumerateInstanceExtensionProperties(nullptr, &count, allInstanceExtensions.data()));
-  if (config_.enableValidation) {
-    for (const char *layer: kDefaultValidationLayers) {
-      uint32_t extCount = 0;
-      VK_ASSERT(vkEnumerateInstanceExtensionProperties(layer, &extCount, nullptr));
-      if (extCount > 0) {
-        const auto sz = allInstanceExtensions.size();
-        allInstanceExtensions.resize(sz + extCount);
-        VK_ASSERT(vkEnumerateInstanceExtensionProperties(layer, &extCount,
-                                                         allInstanceExtensions.data() + sz));
-      }
-    }
-  }
-
-  // check if we have debug utils extension
-  const bool debugUtilsAvailable = hasExtension(VK_EXT_DEBUG_UTILS_EXTENSION_NAME, allInstanceExtensions);
-=======
   std::vector<VkExtensionProperties> allInstanceExtensions;
   {
     uint32_t count = 0;
@@ -5843,8 +5815,6 @@
         }
       }
     }
-
->>>>>>> 97563265
 
   std::vector<const char*> instanceExtensionNames = {
     VK_KHR_SURFACE_EXTENSION_NAME,
@@ -5867,14 +5837,10 @@
 #endif
   };
 
-<<<<<<< HEAD
-  if (debugUtilsAvailable) {
-=======
   // check if we have the VK_EXT_debug_utils extension
   const bool hasDebugUtils = hasExtension(VK_EXT_DEBUG_UTILS_EXTENSION_NAME, allInstanceExtensions);
 
   if (hasDebugUtils) {
->>>>>>> 97563265
     instanceExtensionNames.push_back(VK_EXT_DEBUG_UTILS_EXTENSION_NAME);
   }
 
@@ -5982,11 +5948,7 @@
   volkLoadInstance(vkInstance_);
 
   // debug messenger
-<<<<<<< HEAD
-  if (debugUtilsAvailable) {
-=======
   if (hasDebugUtils) {
->>>>>>> 97563265
     const VkDebugUtilsMessengerCreateInfoEXT ci = {
         .sType = VK_STRUCTURE_TYPE_DEBUG_UTILS_MESSENGER_CREATE_INFO_EXT,
         .messageSeverity = VK_DEBUG_UTILS_MESSAGE_SEVERITY_VERBOSE_BIT_EXT | VK_DEBUG_UTILS_MESSAGE_SEVERITY_INFO_BIT_EXT |
